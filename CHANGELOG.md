# CHANGELOG

This project adheres to [Semantic Versioning](http://semver.org/)

## Unreleased
---
Fixed
- typo in sanger_sequence instruction

Added
- volume adjustment when `spread()`ing
- `ImagePlate()` class and `image_plate()` Protocol method for taking images of containers
- add `consolidate()` Protocol method and accompanying tests
- support for ref names with slashes in them in `harness.py`
<<<<<<< HEAD
- brought back recursively transferring volumes over 900 microliters
=======
- `1-flat` plate type 
>>>>>>> 80b51ecf

## v2.0.4 - 2015-05-05
---
Added
- More Python3 Compatibility
- specify `Wells` on a container using `container.wells(1,2,3)`or `container.wells([1,2,3])`
- Thermocycle input type in `harness.py`
- `new_group` keyword parameter on `transfer()` and `distribute()` to manually break up `Pipette()` Instructions
- documentation for `plate_to_mag_adapter` and `plate_from_mag_adapter` **subject to change in near future**
- tox for testing with multiple versions of python

Changed
- `gel_separate` generates instructions taking wells and matrix type passed
- `stamp`ing to or from multiple containers now requires that the source or dest variable be passed as a list of `[{"container": <container>, "quadrant": <quadrant>}, ...]`

Removed
- references to specific reagents for `dispense()`

Fixed
- Transfering liquid from `one_source` actually works now

## v2.0.3 - 2015-04-17
---
Added
- At least some Python3 compatibility
- Container.properties is an empty hash by default
- `Container.add_properties()`
- `Container.quadrant()` returns a WellGroup of the 96 wells representing the quadrant passed
- `96-flat-uv` container type in `_CONTAINER_TYPES`
- `6-flat` container type in `_CONTAINER_TYPES`
- co2 parameter in incubate
- `Flow_Analyze` Instruction
- `Spread` Instruction
- `Autopick` Instruction
- `Oligosynthesize` Instruction
- Additional keyword arguments for `transfer()` and `distribute()` to customize pipetting
- Added `pipette_tools` module containing helper methods for the extra pipetting parameters
- `stamp()` Protocol method for using the 96-channel liquid handler
- more tests

Changed
- seal takes a "type" parameter that defaults to ultra-clear
- SangerSeq Instruction and method
- `Protocol.pipette()` is now a private method `_pipette()`
- refactoring of type checks in `Unit`
- improved documentation tree on

Removed
- references to specific matrices and ladders in `gel_separate`
- recursion to deal with transferring over 900uL of liquid

Fixed
- `gel_separate()` generates number of instructions needed for number of wells passed


## v2.0.2 - 2015-03-06
---
Added
- autoprotocol and JSON output examples for almost everything in docs
- link to library documentation at readthedocs.org to README
- default input value and group and group+ input types in `harness.py`
- melting keyword variables and changes to conditionals in Thermocycle
- a wild test appeared!

## v2.0.1 - 2015-02-06
---
Added
- properties attribute to `Well`, along with `set_properties()` method
- aliquot++, integer, boolean input types to harness.py
- `Dispense()` Instruction and accompanying Protocol method for using a reagent dispenser
- `Protocol.dispense_full_plate()`
- warnings for `_mul_` and `_div_` scalar Unit operations
- README.rst

Changed
- "speed" parameter in `Spin()` to "acceleration"

Removed
- `well_type` from `_CONTAINER_TYPES`

Fixed
- spelling of luminescence :(

## v2.0.0 - 2014-01-24
---
Added
- harness.py for parameter conversion
- NumPy style docstrings for most methods
- `Container.inner_wells()` method to exclude edges
- 3-clause BSD license, contributor info
- `WellGroup.indices()` returns a list of string well indices
- dead_volume_ul in _CONTAINER_TYPES
- volume tracking upon `transfer()` and `distribute()`
- "one_tip" option on `transfer()`

Removed
- static methods `Pipette.transfers()` and `Pipette._transferGroup()`

## v1.0.0 - 2014-01-22
---
- generally outdated version that no one should look at anymore















<|MERGE_RESOLUTION|>--- conflicted
+++ resolved
@@ -12,11 +12,8 @@
 - `ImagePlate()` class and `image_plate()` Protocol method for taking images of containers
 - add `consolidate()` Protocol method and accompanying tests
 - support for ref names with slashes in them in `harness.py`
-<<<<<<< HEAD
+- `1-flat` plate type
 - brought back recursively transferring volumes over 900 microliters
-=======
-- `1-flat` plate type 
->>>>>>> 80b51ecf
 
 ## v2.0.4 - 2015-05-05
 ---
