--- conflicted
+++ resolved
@@ -1,6 +1,2 @@
 """Maintains current version of package"""
-<<<<<<< HEAD
-__version__ = "10.2.2"
-=======
-__version__ = "10.2.1"
->>>>>>> 84665a7e
+__version__ = "10.2.2"