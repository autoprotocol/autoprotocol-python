"""
Module containing the main `Protocol` object and associated functions

    :copyright: 2021 by The Autoprotocol Development Team, see AUTHORS
        for more details.
    :license: BSD, see LICENSE for more details

"""
import dataclasses
import json
import warnings
from dataclasses import field

from typing import Dict, List, Tuple

from .compound import Compound
from .constants import AGAR_CLLD_THRESHOLD, SPREAD_PATH
from .container import COVER_TYPES, SEAL_TYPES, Container, Well
from .container_type import _CONTAINER_TYPES, ContainerType
from .instruction import *  # pylint: disable=unused-wildcard-import
from .liquid_handle import Dispense as DispenseMethod
from .liquid_handle import LiquidClass, Mix, Transfer
from .types.protocol import AutopickGroup, WellParam
from .unit import Unit, UnitError
from .util import _check_container_type_with_shape, _validate_as_instance


@dataclass
class DispenseNozzlePosition:
    position_x: Unit
    position_y: Unit
    position_z: Unit


@dataclass
class DispenseShape:
    rows: int
    columns: int
    format: str


@dataclass
class DispenseShakeAfter:
    duration: Optional[Union[Unit, str]] = None
    frequency: Optional[Union[Unit, str]] = None
    path: Optional[str] = None
    amplitude: Optional[Union[Unit, str]] = None


class Location(enum.Enum):
    warm_37 = enum.auto()
    warm_30 = enum.auto()
    ambient = enum.auto()
    cold_4 = enum.auto()
    cold_20 = enum.auto()
    cold_80 = enum.auto()


@dataclass
class StorageLocation:
    where: Location


@dataclass
class RefOpts:
    discard: bool
    store: StorageLocation


@dataclass
class Ref:
    name: str
    opts: RefOpts
    container: Container

    """
    Link a ref name (string) to a Container instance.

    """

    def __repr__(self):
        return f"Ref({self.name}, {self.container}, {self.opts})"


# noinspection PyCompatibility
@dataclass
class DispenseColumn:
    column: int
    volume: Union[str, Unit]


@dataclass
class IncubateShakingParams:
    path: Union[str, Unit]
    frequency: Union[str, Unit]


class TimeConstraintOptimizationCost(enum.Enum):
    linear = enum.auto()
    squared = enum.auto()
    exponential = enum.auto()


class TimeConstraint:
    from_: Union[int, Container]
    to: Union[int, Container]
    less_than: Optional[Unit]
    more_than: Optional[Unit]
    ideal: Optional[Union[str, Unit]]
    optimization_cost: TimeConstraintOptimizationCost


class TimeConstraintState:
    start = enum.auto()
    end = enum.auto()


@dataclass
class TimeConstraintFromToDict:
    mark: Union[int, Container]
    state: TimeConstraintState


class OligosynthesizeOligoScale(enum.Enum):
    _25nm = enum.auto()
    _100nm = enum.auto()
    _250nm = enum.auto()
    _1um = enum.auto()


class OligosynthesizeOligoPurification(enum.Enum):
    standard = enum.auto()
    page = enum.auto()
    hplc = enum.auto()


@dataclass
class OligosynthesizeOligo:
    destination: Well
    sequence: str
    scale: str
    purification: OligosynthesizeOligoPurification = OligosynthesizeOligoPurification.standard

    def __post_init__(self):
        allowable_scales = ["25nm", "100nm", "250nm", "1um"]
        if self.scale not in allowable_scales:
            raise ValueError(f"Scale entered {self.scale} not in {allowable_scales}")
<<<<<<< HEAD
=======

>>>>>>> 7c6b8638

@dataclass
class IlluminaSeqLane:
    object: Well
    library_concentration: float


@dataclass
class AgitateModeParams:
    wells: Union[List[Well], WellGroup]
    bar_shape: str
    bar_length: Union[str, Unit]


@dataclass
class ThermocycleTemperature:
    duration: Union[str, Unit]
    temperature: Union[str, Unit]
    read: bool = dataclasses.field(default=False)


@dataclass
class TemperatureGradient:
    top: Union[str, Unit]
    bottom: Union[str, Unit]


@dataclass
class ThermocycleTemperatureGradient:
    duration: Union[str, Unit]
    gradient: TemperatureGradient
    read: bool = dataclasses.field(default=False)


@dataclass
class PlateReaderIncubateBeforeShaking:
    amplitude: Union[str, Unit]
    orbital: Union[str, Unit]

<<<<<<< HEAD
@dataclass
=======

>>>>>>> 7c6b8638
class PlateReaderIncubateBefore:
    duration: Unit
    shake_amplitude: Optional[Union[str, Unit]]
    shake_orbital: Optional[bool]
    shaking: Optional[IncubateShakingParams] = None


@dataclass
class PlateReaderPositionZManual:
    manual: Unit


@dataclass
class PlateReaderPositionZCalculated:
    calculated_from_wells: List[Well]


@dataclass
class GelPurifyExtract:
    source: Well
    band_list: List[GelPurifyBand]
    lane: Optional[int] = None
    gel: Optional[int] = None


@dataclass
class FlowCytometryLaser:
    channels: List[FlowCytometryChannel]
    excitation: Union[str, Unit] = None
    power: Union[str, Unit] = None
    area_scaling_factor: Optional[int] = None


@dataclass
class FlowCytometryCollectionCondition:
    acquisition_volume: Union[str, Unit]
    flowrate: Union[str, Unit]
    wait_time: Union[str, Unit]
    mix_cycles: int
    mix_volume: Union[str, Unit]
    rinse_cycles: int
    stop_criteria: Optional[FlowCytometryCollectionConditionStopCriteria]


@dataclass
class FlowAnalyzeChannelVoltageRange:
    low: Union[str, Unit]
    high: Union[str, Unit]


@dataclass
class FlowAnalyzeChannel:
    voltage_range: FlowAnalyzeChannelVoltageRange
    area: bool
    height: bool
    weight: bool

@dataclass
class FlowAnalyzeNegControls:
    well: Well
    volume: Union[str, Unit]
    channel: str
    captured_events: Optional[int] = None


@dataclass
class FlowAnalyzeSample:
    well: Well
    volume: Union[str, Unit]
    captured_events: int


@dataclass
class FlowAnalyzeColors:
    name: str
    emission_wavelength: Union[str, Unit]
    excitation_wavelength: Union[str, Unit]
    voltage_range: FlowAnalyzeChannelVoltageRange
    area: bool = dataclasses.field(default=True)
    height: bool = dataclasses.field(default=False)
    weight: bool = dataclasses.field(default=False)


@dataclass
class FlowAnalyzePosControlsMinimizeBleed:
    from_: FlowAnalyzeColors
    to: FlowAnalyzeColors


@dataclass
class FlowAnalyzePosControls:
    well: Well
    volume: Union[str, Unit]
    channel: str
    minimize_bleed: List[FlowAnalyzePosControlsMinimizeBleed]
    captured_events: Optional[int] = None


@dataclass
class SpectrophotometryShakeBefore:
    duration: Union[str, Unit]
    frequency: Optional[Union[str, Unit]] = None
    path: Optional[str] = None
    amplitude: Optional[Union[str, Unit]] = None


class EvaporateModeParamsGas(enum.Enum):
    nitrogen = enum.auto()
    argon = enum.auto()
    helium = enum.auto()


@dataclass
class EvaporateModeParams:
    gas: EvaporateModeParamsGas
    vortex_speed: Union[str, Unit]
    blow_rate: Union[str, Unit]


class EvaporateMode(enum.Enum):
    rotary = enum.auto()
    centrifugal = enum.auto()
    vortex = enum.auto()
    blowdown = enum.auto()


@dataclass
class SpeElute:
    loading_flowrate: Union[str, Unit]
    resource_id: str
    settle_time: Union[str, Unit]
    volume: Union[str, Unit]
    flow_pressure: Union[str, Unit]
    destination_well: Well
    processing_time: Union[str, Unit]


@dataclass
class SpeLoadSample:
    volume: Union[str, Unit]
    loading_flowrate: Union[str, Unit]
    settle_time: Optional[bool]
    processing_time: Union[str, Unit]
    flow_pressure: Union[str, Unit]
    resource_id: Optional[str] = None
    destination_well: Optional[Well] = None
    is_elute: bool = dataclasses.field(default=False)


@dataclass
class SpeParams:
    volume: Union[str, Unit]
    loading_flowrate: Union[str, Unit]
    settle_time: Optional[bool]
    processing_time: Union[str, Unit]
    flow_pressure: Union[str, Unit]
    resource_id: Optional[str] = None
    is_sample: bool = dataclasses.field(default=False)
    destination_well: Optional[Well] = None


class ImageMode(enum.Enum):
    top = enum.auto()
    bottom = enum.auto()
    side = enum.auto()


@dataclass
class ImageExposure:
    shutter_speed: Optional[Unit] = None
    iso: Optional[float] = None
    aperture: Optional[float] = None


@dataclass
class Protocol:
<<<<<<< HEAD
    refs: Optional[Dict[str, Ref]] = None
    instructions: List[Instruction] = field(default_factory=list)
    propagate_properties: bool = False
    time_constraints: List[TimeConstraint] = field(default_factory=list)
=======
    refs: Optional[Dict[str, Ref]] = dataclasses.field(default_factory=dict)
    instructions: List[Instruction] = dataclasses.field(default_factory=list)
    propagate_properties: bool = dataclasses.field(default=False)
    time_constraints: List[TimeConstraint] = dataclasses.field(default_factory=list)
>>>>>>> 7c6b8638
    """
    A Protocol is a sequence of instructions to be executed, and a set of
    containers on which those instructions act.

    Parameters
    ----------
    refs : list(Ref)
        Pre-existing refs that the protocol should be populated with.
    instructions : list(Instruction)
        Pre-existing instructions that the protocol should be populated with.
    propagate_properties : bool, optional
        Whether liquid handling operations should propagate aliquot properties
        from source to destination wells.
    time_constraints : List(time_constraints)
        Pre-existing time_constraints that the protocol should be populated with.

    Examples
    --------
    Initially, a Protocol has an empty sequence of instructions and no
    referenced containers. To add a reference to a container, use the ref()
    method, which returns a Container.

        .. code-block:: python

            p = Protocol()
            my_plate = p.ref("my_plate", id="ct1xae8jabbe6",
                                    cont_type="96-pcr", storage="cold_4")

    To add instructions to the protocol, use the helper methods in this class

        .. code-block:: python

            p.transfer(source=my_plate.well("A1"),
                       dest=my_plate.well("B4"),
                       volume="50:microliter")
            p.thermocycle(my_plate, groups=[
                          { "cycles": 1,
                            "steps": [
                              { "temperature": "95:celsius",
                                "duration": "1:hour"
                              }]
                          }])

    Autoprotocol Output:

        .. code-block:: json

            {
              "refs": {
                "my_plate": {
                  "id": "ct1xae8jabbe6",
                  "store": {
                    "where": "cold_4"
                  }
                }
              },
              "instructions": [
                {
                  "groups": [
                    {
                      "transfer": [
                        {
                          "volume": "50.0:microliter",
                          "to": "my_plate/15",
                          "from": "my_plate/0"
                        }
                      ]
                    }
                  ],
                  "op": "pipette"
                },
                {
                  "volume": "10:microliter",
                  "dataref": null,
                  "object": "my_plate",
                  "groups": [
                    {
                      "cycles": 1,
                      "steps": [
                        {
                          "duration": "1:hour",
                          "temperature": "95:celsius"
                        }
                      ]
                    }
                  ],
                  "op": "thermocycle"
                }
              ]
            }
    """

    def __post_init__(self):
        if not self.refs:
            self.refs: Dict[str, Ref] = {}

    def __repr__(self):
        return f"Protocol({self.__dict__})"

    def container_type(self, shortname: str):
        """
        Convert a ContainerType shortname into a ContainerType object.

        Parameters
        ----------
        shortname : str
            String representing one of the ContainerTypes in the
            _CONTAINER_TYPES dictionary.

        Returns
        -------
        ContainerType
            Returns a Container type object corresponding to the shortname
            passed to the function.  If a ContainerType object is passed,
            that same ContainerType is returned.

        Raises
        ------
        ValueError
            If an unknown ContainerType shortname is passed as a parameter.

        """
        if isinstance(shortname, ContainerType):
            return shortname
        elif shortname in _CONTAINER_TYPES:
            return _CONTAINER_TYPES[shortname]
        else:
            raise ValueError(
                f"Unknown container type {shortname}"
                f"(known types={str(_CONTAINER_TYPES.keys())})"
            )

    # pragma pylint: disable=redefined-builtin
    def ref(
        self,
        name: str,
        id: Optional[str] = None,
        cont_type: Optional[Union[str, ContainerType]] = None,
        storage: Optional[str] = None,
        discard: Optional[bool] = None,
        cover: Optional[str] = None,
        properties: Optional[Dict[str, str]] = None,
        ctx_properties: Optional[Dict[str, str]] = None,
    ):
        """
        Add a Ref object to the dictionary of Refs associated with this protocol
        and return a Container with the id, container type and storage or
        discard conditions specified.

        Example Usage:

        .. code-block:: python

            p = Protocol()

            # ref a new container (no id specified)
            sample_ref_1 = p.ref("sample_plate_1",
                                 cont_type="96-pcr",
                                 discard=True)

            # ref an existing container with a known id
            sample_ref_2 = p.ref("sample_plate_2",
                                 id="ct1cxae33lkj",
                                 cont_type="96-pcr",
                                 storage="ambient")

        Autoprotocol Output:

        .. code-block:: json

            {
              "refs": {
                "sample_plate_1": {
                  "new": "96-pcr",
                  "discard": true
                },
                "sample_plate_2": {
                  "id": "ct1cxae33lkj",
                  "store": {
                    "where": "ambient"
                  }
                }
              },
              "instructions": []
            }

        Parameters
        ----------
        name : str
            name of the container/ref being created.
        id : str, optional
            id of the container being created, from your organization's
            inventory on http://secure.transcriptic.com.  Strings representing
            ids begin with "ct".
        cont_type : str or ContainerType
            container type of the Container object that will be generated.
        storage : Enum({"ambient", "cold_20", "cold_4", "warm_37"}), optional
            temperature the container being referenced should be stored at
            after a run is completed.  Either a storage condition must be
            specified or discard must be set to True.
        discard : bool, optional
            if no storage condition is specified and discard is set to True,
            the container being referenced will be discarded after a run.
        cover: str, optional
            name of the cover which will be on the container/ref
        properties : dict, optional
            mapping of key value properties associated to the Container
        ctx_properties : dict, optional
            mapping of key value properties associated to the Container

        Returns
        -------
        Container
            Container object generated from the id and container type provided

        Raises
        ------
        RuntimeError
            If a container previously referenced in this protocol (existent
            in refs section) has the same name as the one specified.
        RuntimeError
            If no container type is specified.
        RuntimeError
            If no valid storage or discard condition is specified.

        """

        if name in self.refs.keys():
            raise RuntimeError(
                "Two containers within the same protocol cannot have the same " "name."
            )
        opts = {}

        # Check container type
        try:
            cont_type = self.container_type(cont_type)
            if id and cont_type:
                opts["id"] = id
            elif cont_type:
                opts["new"] = cont_type.shortname
        except ValueError as e:
            raise RuntimeError(
                f"{cont_type} is not a recognized container type."
            ) from e

        if storage:
            opts["store"] = {"where": storage}
        elif discard and not storage:
            opts["discard"] = discard
        else:
            raise RuntimeError(
                "You must specify either a valid storage condition or set "
                "discard=True for a Ref."
            )

        if cover:
            opts["cover"] = cover

        container = Container(
            id,
            cont_type,
            name=name,
            storage=storage if storage else None,
            cover=cover if cover else None,
            properties=properties,
            ctx_properties=ctx_properties,
        )
        self.refs[name] = Ref(name, opts, container)
        return container

    # pragma pylint: enable=redefined-builtin

    def add_time_constraint(
        self,
        from_dict: TimeConstraintFromToDict,
        to_dict: TimeConstraintFromToDict,
        less_than: Optional[Union[str, Unit]] = None,
        more_than: Optional[Union[str, Unit]] = None,
        mirror: bool = False,
        ideal: Optional[Union[str, Unit]] = None,
        optimization_cost: Optional[str] = None,
    ):
        """Constraint the time between two instructions

        Add time constraints from `from_dict` to `to_dict`. Time constraints
        guarantee that the time from the `from_dict` to the `to_dict` is less
        than or greater than some specified duration. Care should be taken when
        applying time constraints as constraints may make some protocols
        impossible to schedule or run.

        Though autoprotocol orders instructions in a list, instructions do
        not need to be run in the order they are listed and instead depend on
        the preceding dependencies. Time constraints should be added with such
        limitations in mind.

        Constraints are directional; use `mirror=True` if the time constraint
        should be added in both directions. Note that mirroring is only applied
        to the less_than constraint, as the more_than constraint implies both a
        minimum delay betweeen two timing points and also an explicit ordering
        between the two timing points.

        Ideal time constraints are sometimes helpful for ensuring that a certain
        set of operations happen within some specified time. This can be specified
        by using the `ideal` parameter. There is an optional `optimization_cost`
        parameter associated with `ideal` time constraints for specifying the
        penalization system used for calculating deviations from the `ideal` time.
        When left unspecified, the `optimization_cost` function defaults to linear.
        Please refer to the ASC for more details on how this is implemented.

        Example Usage:

        .. code-block:: python

            plate_1 = protocol.ref("plate_1", id=None, cont_type="96-flat",
                                   discard=True)
            plate_2 = protocol.ref("plate_2", id=None, cont_type="96-flat",
                                   discard=True)

            protocol.cover(plate_1)
            time_point_1 = protocol.get_instruction_index()

            protocol.cover(plate_2)
            time_point_2 = protocol.get_instruction_index()

            protocol.add_time_constraint(
                {"mark": plate_1, "state": "start"},
                {"mark": time_point_1, "state": "end"},
                less_than = "1:minute")
            protocol.add_time_constraint(
                {"mark": time_point_2, "state": "start"},
                {"mark": time_point_1, "state": "start"},
                less_than = "1:minute", mirror=True)

            # Ideal time constraint
            protocol.add_time_constraint(
                {"mark": time_point_1, "state": "start"},
                {"mark": time_point_2, "state": "end"},
                ideal = "30:second",
                optimization_cost = "squared")


        Autoprotocol Output:

        .. code-block:: json

            {
                "refs": {
                    "plate_1": {
                        "new": "96-flat",
                        "discard": true
                    },
                    "plate_2": {
                        "new": "96-flat",
                        "discard": true
                    }
                },
                "time_constraints": [
                    {
                        "to": {
                            "instruction_end": 0
                        },
                        "less_than": "1.0:minute",
                        "from": {
                            "ref_start": "plate_1"
                        }
                    },
                    {
                        "to": {
                            "instruction_start": 0
                        },
                        "less_than": "1.0:minute",
                        "from": {
                            "instruction_start": 1
                        }
                    },
                    {
                        "to": {
                            "instruction_start": 1
                        },
                        "less_than": "1.0:minute",
                        "from": {
                            "instruction_start": 0
                        }
                    },
                    {
                        "from": {
                            "instruction_start": 0
                        },
                        "to": {
                            "instruction_end": 1
                        },
                        "ideal": {
                            "value": "5:minute",
                            "optimization_cost": "squared"
                        }
                    }

                ],
                "instructions": [
                    {
                        "lid": "standard",
                        "object": "plate_1",
                        "op": "cover"
                    },
                    {
                        "lid": "standard",
                        "object": "plate_2",
                        "op": "cover"
                    }
                ]
            }


        Parameters
        ----------
        from_dict: dict
            Dictionary defining the initial time constraint condition.
            Composed of keys: "mark" and "state"

            mark: int or Container
                instruction index of container
            state: "start" or "end"
                specifies either the start or end of the "mark" point

        to_dict: dict
            Dictionary defining the end time constraint condition.
            Specified in the same format as from_dict
        less_than: str or Unit, optional
            max time between from_dict and to_dict
        more_than: str or Unit, optional
            min time between from_dict and to_dict
        mirror: bool, optional
            choice to mirror the from and to positions when time constraints
            should be added in both directions
            (only applies to the less_than constraint)
        ideal: str or Unit, optional
            ideal time between from_dict and to_dict
        optimization_cost: Enum({"linear", "squared", "exponential"}), optional
            cost function used for calculating the penalty for missing the
            `ideal` timing

        Raises
        ------
        ValueError
            If an instruction mark is less than 0
        TypeError
            If mark is not container or integer
        TypeError
            If state not in ['start', 'end']
        TypeError
            If any of `ideal`, `more_than`, `less_than` is not a
            Unit of the 'time' dimension
        KeyError
            If `to_dict` or `from_dict` does not contain 'mark'
        KeyError
            If `to_dict` or `from_dict` does not contain 'state'
        ValueError
            If time is less than '0:second'
        ValueError
            If `optimization_cost` is specified but `ideal` is not
        ValueError
            If `more_than` is greater than `less_than`
        ValueError
            If `ideal` is smaller than `more_than` or greater than
            `less_than`
        RuntimeError
            If `from_dict` and `to_dict` are equal
        RuntimeError
            If from_dict["marker"] and to_dict["marker"] are equal and
            from_dict["state"] = "end"

        """

        inst_string = "instruction_"
        cont_string = "ref_"

        state_strings = ["start", "end"]

        keys = []

        # Move the 4th param to mirror if the caller used the syntax
        # add_time_constraint(a, b, 1:minute, True)
        if type(more_than) == bool:
            mirror = more_than
            more_than = None

        # Validate input types
        def validate_timing(constraint):
            if constraint is not None:
                constraint = parse_unit(constraint, "minute")
                if constraint < Unit(0, "second"):
                    raise ValueError(
                        f"The timing constraint {constraint} cannot be "
                        "less than '0:second'"
                    )
            return constraint

        more_than = validate_timing(more_than)
        less_than = validate_timing(less_than)
        ideal = validate_timing(ideal)

        if ideal and optimization_cost is None:
            optimization_cost = "linear"

        if optimization_cost is not None:
            if ideal is None:
                raise ValueError(
                    "'optimization_cost' can only be specified if 'ideal'"
                    "is also specified"
                )
            ACCEPTED_COST_FUNCTIONS = ["linear", "squared", "exponential"]
            if optimization_cost not in ACCEPTED_COST_FUNCTIONS:
                raise ValueError(
                    f"'optimization_cost': {optimization_cost} has to be a "
                    f"member of {ACCEPTED_COST_FUNCTIONS}"
                )

        if more_than and less_than and more_than > less_than:
            raise ValueError(
                f"'more_than': {more_than} cannot be greater than 'less_than': "
                f"{less_than}"
            )

        if ideal and more_than and ideal < more_than:
            raise ValueError(
                f"'ideal': {ideal} cannot be smaller than 'more_than': " f"{more_than}"
            )
        if ideal and less_than and ideal > less_than:
            raise ValueError(
                f"'ideal': {ideal} cannot be greater than 'less_than': " f"{less_than}"
            )

        for m in [from_dict, to_dict]:
            if "mark" in m:
                if isinstance(m["mark"], Container):
                    k = cont_string
                elif isinstance(m["mark"], int):
                    k = inst_string
                    if m["mark"] < 0:
                        raise ValueError(
                            f"The instruction 'mark' in {m} must be greater "
                            f"than and equal to 0"
                        )
                else:
                    raise TypeError(f"The 'mark' in {m} must be Container or Integer")
            else:
                raise KeyError(f"The {m} dict must contain `mark`")

            if "state" in m:
                if m["state"] in state_strings:
                    k += m["state"]
                else:
                    raise TypeError(
                        f"The 'state' in {m} must be in " f"{', '.join(state_strings)}"
                    )
            else:
                raise KeyError(f"The {m} dict must contain 'state'")

            keys.append(k)

        if from_dict["mark"] == to_dict["mark"]:
            if from_dict["state"] == to_dict["state"]:
                raise RuntimeError(
                    f"The from_dict: {from_dict} and to_dict: {to_dict} are "
                    f"the same"
                )
            if from_dict["state"] == "end":
                raise RuntimeError(
                    f"The from_dict: {from_dict} cannot come before the "
                    f"to_dict {to_dict}"
                )

        from_time_point = {keys[0]: from_dict["mark"]}
        to_time_point = {keys[1]: to_dict["mark"]}

        if less_than is not None:
            self.time_constraints += [
                {"from": from_time_point, "to": to_time_point, "less_than": less_than}
            ]
            if mirror:
                self.add_time_constraint(to_dict, from_dict, less_than, mirror=False)

        if more_than is not None:
            self.time_constraints += [
                {"from": from_time_point, "to": to_time_point, "more_than": more_than}
            ]

        if ideal is not None:
            ideal_dict = dict(value=ideal)
            if optimization_cost is not None:
                ideal_dict["optimization_cost"] = optimization_cost

            self.time_constraints += [
                {"from": from_time_point, "to": to_time_point, "ideal": ideal_dict}
            ]

    def get_instruction_index(self):
        """Get index of the last appended instruction

        Example Usage:

        .. code-block:: python

            p = Protocol()
            plate_1 = p.ref("plate_1", id=None, cont_type="96-flat",
                            discard=True)

            p.cover(plate_1)
            time_point_1 = p.get_instruction_index()  # time_point_1 = 0

        Raises
        ------
        ValueError
            If an instruction index is less than 0

        Returns
        -------
        int
            Index of the preceding instruction
        """
        instruction_index = len(self.instructions) - 1
        if instruction_index < 0:
            raise ValueError("Instruction index less than 0")
        return instruction_index

    def _append_and_return(self, instructions: Union[Instruction, List[Instruction]]):
        """
        Append instruction(s) to the Protocol list and returns the
        Instruction(s).

        The other functions on Protocol() should be used
        in lieu of doing this directly.

        Example Usage:

        .. code-block:: python

            p = Protocol()
            p._append_and_return(
                Incubate("sample_plate", "ambient", "1:hour")
            )

        Autoprotocol Output:

        .. code-block:: none

            "instructions": [
                {
                  "duration": "1:hour",
                  "where": "ambient",
                  "object": "sample_plate",
                  "shaking": false,
                  "op": "incubate"
                }
            ]

        Parameters
        ----------
        instructions : Instruction or list(Instruction)
            Instruction object(s) to be appended.

        Returns
        -------
        Instruction or list(Instruction)
            Instruction object(s) to be appended and returned

        """
        if isinstance(instructions, list):
            self.instructions.extend(instructions)
        else:
            self.instructions.append(instructions)

        return instructions

    def batch_containers(
        self,
        containers: List[Container],
        batch_in: bool = True,
        batch_out: bool = False,
    ):
        """
        Batch containers such that they all enter or exit together.

        Example Usage:

        .. code-block:: python

            plate_1 = protocol.ref("p1", None, "96-pcr", storage="cold_4")
            plate_2 = protocol.ref("p2", None, "96-pcr", storage="cold_4")

            protocol.batch_containers([plate_1, plate_2])

        Autoprotocol Output:

        .. code-block:: json

            {
              "refs": {
                "p1": {
                  "new": "96-pcr",
                  "store": {
                    "where": "cold_4"
                  }
                },
                "p2": {
                  "new": "96-pcr",
                  "store": {
                    "where": "cold_4"
                  }
                }
              },
              "time_constraints": [
                {
                  "from": {
                    "ref_start": "p1"
                  },
                  "less_than": "0:second",
                  "to": {
                    "ref_start": "p2"
                  }
                },
                {
                  "from": {
                    "ref_start": "p1"
                  },
                  "more_than": "0:second",
                  "to": {
                    "ref_start": "p2"
                  }
                }
              ]
            }

        Parameters
        ----------
        containers : list(Container)
            Containers to batch
        batch_in : bool, optional
            Batch the entry of containers, default True
        batch_out: bool, optional
            Batch the exit of containers, default False

        Raises
        ------
        TypeError
            If containers is not a list
        TypeError
            If containers is not a list of Container object

        """

        time = Unit(0, "second")

        if not isinstance(containers, list):
            raise TypeError("batch_containers containers must be a list")
        if not all(isinstance(cont, Container) for cont in containers):
            raise TypeError("batch_containers containers must be a list of containers.")
        if not batch_in and not batch_out or len(containers) < 2:
            warnings.warn("batch_containers is used but has no effect")

        reference_container = containers[0]
        remainder_containers = containers[1:]

        states = []
        if batch_in:
            states.append("start")
        if batch_out:
            states.append("end")

        for container in remainder_containers:
            for state in states:
                from_dict = {"mark": reference_container, "state": state}
                to_dict = {"mark": container, "state": state}
                self.add_time_constraint(
                    from_dict=from_dict, to_dict=to_dict, less_than=time, more_than=time
                )

    def as_dict(self):
        """
        Return the entire protocol as a dictionary.

        Example Usage:

        .. code-block:: python

            from autoprotocol.protocol import Protocol
            import json

            p = Protocol()
            sample_ref_2 = p.ref("sample_plate_2",
                                  id="ct1cxae33lkj",
                                  cont_type="96-pcr",
                                  storage="ambient")
            p.seal(sample_ref_2)
            p.incubate(sample_ref_2, "warm_37", "20:minute")

            print json.dumps(p.as_dict(), indent=2)

        Autoprotocol Output:

        .. code-block:: json

            {
              "refs": {
                "sample_plate_2": {
                  "id": "ct1cxae33lkj",
                  "store": {
                    "where": "ambient"
                  }
                }
              },
              "instructions": [
                {
                  "object": "sample_plate_2",
                  "op": "seal"
                },
                {
                  "duration": "20:minute",
                  "where": "warm_37",
                  "object": "sample_plate_2",
                  "shaking": false,
                  "op": "incubate"
                }
              ]
            }

        Returns
        -------
        dict
            dict with keys "refs" and "instructions" and optionally
            "time_constraints" and "outs", each of which contain the
            "refified" contents of their corresponding Protocol attribute.

        Raises
        ------
        RuntimeError
            If either refs or instructions attribute is empty
        """
        outs = defaultdict(lambda: defaultdict(dict))
        # pragma pylint: disable=protected-access
        for n, ref in self.refs.items():
            # assign any storage or discard condition changes to ref
            if "store" in ref.opts:
                ref.opts["store"]["where"] = ref.container.storage
            if ref.container.storage is None and "discard" not in ref.opts:
                ref.opts["discard"] = True
                del ref.opts["store"]
            elif ref.container.storage is not None and "discard" in ref.opts:
                ref.opts["store"] = {"where": ref.container.storage}
                del ref.opts["discard"]

            if ref.container.properties:
                outs[n]["properties"] = ref.container.properties

            if ref.container.ctx_properties:
                outs[n]["contextual_custom_properties"] = ref.container.ctx_properties

            for well in ref.container._wells:
                if well.name or len(well.properties) > 0:
                    if well.name:
                        outs[n][str(well.index)]["name"] = well.name
                    if len(well.properties) > 0:
                        outs[n][str(well.index)]["properties"] = well.properties
                    if well.ctx_properties:
                        outs[n][str(well.index)][
                            "contextual_custom_properties"
                        ] = well.ctx_properties

        # pragma pylint: enable=protected-access

        if outs:
            setattr(self, "outs", json.loads(json.dumps(outs)))

        prop_list = [
            a
            for a in dir(self)
            if not a.startswith("__") and not callable(getattr(self, a))
        ]

        explicit_props = ["outs", "refs", "instructions"]
        # attributes that are always serialized.
        optional_props = ["time_constraints"]
        # optional attributes that are serialized only when there are values
        for prop in optional_props:
            if getattr(self, prop):
                explicit_props.append(prop)

        return {
            attr: self._refify(getattr(self, attr))
            for attr in prop_list
            if attr in explicit_props
        }

    # pylint: disable=protected-access
    # pylint: disable=no-member
    def liquid_handle_dispense(
        self,
        source: Union[Well, List[Well], List[Tuple[Well, int]]],
        destination: Union[Well, WellGroup, List[Well], List[WellGroup]],
        volume: Union[str, Unit, List[str], List[Unit]],
        rows: int = 8,
        columns: int = 1,
        method: DispenseMethod = DispenseMethod,
        liquid: LiquidClass = LiquidClass,
        model: Optional[str] = None,
        chip_material: Optional[str] = None,
        nozzle: Optional[str] = None,
    ):
        """Generates a liquid_handle dispense

        Dispenses liquid from a source well to a group of destination wells.

        Notes
        -----
        Some liquidClass parameters including volume calibration and flowrate
        are not yet supported. There are currently no plans to support liquid
        level detection and its corresponding thresholds for this mode.

        Parameters
        ----------
        source : Well or list(Well) or list(tuple(Well, int))
            Well(s) to transfer liquid from. If the source is given as a list
            of (Well, int) tuples (ie: source=[(Well, 2), (Well, 5)])
            the Well is the source well and the int is the number of dispense
            chips to use from the specified source.
        destination : Well or WellGroup or list(Well) or list(WellGroup)
            Well(s) to transfer liquid to. If specifying more than a Well or
            WellGroup the list of destinations must match the number of chips
            specified in the source tuple.
        volume : str or Unit or list(str) or list(Unit)
            Volume(s) of liquid to be transferred from source well to
            destination wells. The number of volumes specified must
            correspond to the number of destination wells. If specifying more than
            one volume to be used for all dispenses, the list of volumes must
            match the length of destinations.
        rows : int, optional
            Number of rows to be concurrently transferred
        columns : int, optional
            Number of columns to be concurrently transferred
        liquid : LiquidClass or list(LiquidClass), optional
            Type(s) of liquid to be dispensed. This affects aspirate and
            dispense behavior including flowrates and physical movements.
            If the number of Dispense classes specified is more than one
            then number specified must match the length of sources.
        method : Dispense or list(Dispense), optional
            Integrates with the specified liquid to define a set of physical
            movements. If the number of Dispense classes specified is more than one
            then number specified must match the length of sources.
        model : str, optional
            Tempest chip model, currently only support "high_volume".
        chip_material : str, optional
            Tempest chip material, support "silicone" and "pfe",
            default is "silicon".
        nozzle : str, optional
            Tempest nozzle type, currently only support "standard".
            The three chip parameters: model, chip_material, and nozzle will be
            used in liquid handle mode_params to allow tempest chip specification.

        Returns
        -------
        LiquidHandle
            Returns a :py:class:`autoprotocol.instruction.LiquidHandle`
            instruction created from the specified parameters.

        Raises
        ------
        ValueError
            if source is not a Well or list((Well, int))
        ValueError
            if destination and volumes are not of the same length
        ValueError
            if model is not high_volume
        ValueError
            if nozzle is not standard
        ValueError
            if chip_material is not in silicone or pfe
        TypeError
            if volume is not one of the defined allowable types


        Examples
        --------
        A single volume dispense to a single column

        .. code-block:: python

            from autoprotocol import Protocol

            p = Protocol()
            source = p.ref("source", cont_type="conical-50", discard=True)
            destination = p.ref("destination", cont_type="96-flat", discard=True)
            p.liquid_handle_dispense(
                source=source.well(0),
                destination=destination.well(0),
                volume="5:ul"
            )

        A single volume dispense to a whole 384 well plate

        .. code-block:: python

            from autoprotocol import Protocol

            p = Protocol()
            source = p.ref("source", cont_type="conical-50", discard=True)
            destination = p.ref("destination", cont_type="384-flat", discard=True)
            p.liquid_handle_dispense(
                source=source.well(0),
                destination=destination.wells_from(0, 48),
                volume="5:ul"
            )

        Dispensing a volume gradient across a plate

        .. code-block:: python

            from autoprotocol import Unit
            from autoprotocol import Protocol

            p = Protocol()
            source = p.ref("source", cont_type="conical-50", discard=True)
            destination = p.ref("destination", cont_type="96-flat", discard=True)
            p.liquid_handle_dispense(
                source=source.well(0),
                destination=destination.wells_from(0, 12),
                volume=[Unit(_, "uL") for _ in range(1, 13)]
            )

        Using multiple chips in a single source tube. The following example will
        dispense 100:microliters to the first 3 columns of the destination plate.

        .. code-block:: python

            from autoprotocol import Unit
            from autoprotocol import Protocol

            p = Protocol()
            source = p.ref("source", cont_type="micro-2.0", discard=True).well(0)
            destination = p.ref("destination", cont_type="96-flat", discard=True)

            intake_hoses = 3
            number_dispense_columns = 5
            source: List[Tuple[Well, int]] = [(source, intake_hoses)]

            destination = [destination.wells_from(0, num_dispense_columns)]
            self.protocol.liquid_handle_dispense(
                source=source,
                destination=destination,
                volume='100:microliter',
            )

        See Also
        --------
        :py:class:`autoprotocol.liquid_handle.Dispense`
            Base liquid handling method for dispense operations
        """
        default_num_dispense_chips_in_source: int = 1
        default_max_num_dispense_chips: int = 12
        remaining_num_chips_to_specify = default_max_num_dispense_chips

        def format_source_well(well: Well, num_chips: int) -> Tuple[Well, int]:
            return (well, num_chips)

        # Format parameters into lists that map params by index
        if isinstance(source, list):
            allowable_source_types = {Well, tuple}
            specified_source_types = {type(i) for i in source}
            unallowed_source_types = specified_source_types.difference(
                allowable_source_types
            )
            if unallowed_source_types:
                raise ValueError(
                    f"The specified list of sources contains invalid source "
                    f"types {unallowed_source_types}"
                )
            for i, s in enumerate(source):
                if isinstance(s, Well):
                    source[i]: Tuple[Well, int] = format_source_well(
                        s, default_num_dispense_chips_in_source
                    )
                    remaining_num_chips_to_specify -= (
                        default_num_dispense_chips_in_source
                    )
                elif isinstance(s, tuple):
                    sw, chip_num = s
                    if not isinstance(sw, Well) or not isinstance(chip_num, int):
                        raise ValueError(
                            f"The specified value {s} in source[{i}] is not a (Well, int)"
                        )
                    if chip_num > default_max_num_dispense_chips:
                        raise ValueError(
                            f"The number of chips specified {chip_num}"
                            f" in source[{i}] is greater than the "
                            f"max number of chips available {default_max_num_dispense_chips}"
                        )
                    remaining_num_chips_to_specify -= chip_num
                else:
                    raise ValueError(
                        f"The specified value {s} in source[{i}] is not a (Well, int) or Well"
                    )
        elif isinstance(source, Well):
            source: List[Tuple[Well, int]] = [
                format_source_well(source, default_num_dispense_chips_in_source)
            ]
            remaining_num_chips_to_specify -= default_num_dispense_chips_in_source
        else:
            raise ValueError(
                f"Source must be either "
                f"Well or list(Well) or list((Well, int)) but received {source}"
            )
        if remaining_num_chips_to_specify < 0:
            raise ValueError(
                f"The number of chips configured for the "
                f"instruction {default_max_num_dispense_chips - remaining_num_chips_to_specify}"
                f" is greater than the number of chips available {default_max_num_dispense_chips}"
            )

        # Check destinations match the number of sources
        len_src = len(source)

        def configure_dest(destinations) -> List[WellGroup]:
            final_destinations = []
            if isinstance(destinations, Well):
                final_destinations.append(convert_to_wellgroup(destinations))
            elif isinstance(destinations, list):
                for dest in destinations:
                    wg = convert_to_wellgroup(dest)
                    final_destinations.append(wg)
                if len_src == 1:
                    final_destinations = [convert_to_wellgroup(final_destinations)]
                    src_list = []
                    for _ in range(len(final_destinations)):
                        src_list.append(source[0])
            elif isinstance(destinations, WellGroup):
                final_destinations.append(destinations)
            else:
                raise TypeError("Destinations must be of type well, wellgroup, list.")
            if len(final_destinations) == 1:
                final_destinations = [final_destinations[0] for _ in range(len_src)]
            elif len_src == 1:
                src_list = []
                for _ in range(len(final_destinations)):
                    src_list.append(source[0])
            elif len(final_destinations) != len_src:
                raise ValueError(
                    f"If multiple destinations are specified, destinations({len(final_destinations)}) and"
                    f" sources({len_src}) must be of equal length."
                )
            if not all([isinstance(wg, WellGroup) for wg in final_destinations]):
                raise ValueError(
                    f"not everything in the dest list of wellgroups is a wellgroup... {final_destinations}"
                )
            return final_destinations

        def convert_to_wellgroup(dest) -> WellGroup:
            if isinstance(dest, Well):
                ret = WellGroup([dest])
            elif isinstance(dest, list):
                ret = WellGroup([])
                for item in dest:
                    if isinstance(item, Well):
                        ret.append(item)
                    elif isinstance(item, WellGroup):
                        ret.extend(item)
                    else:
                        raise TypeError(
                            f"Destination {item}({type(item)}) is not a well or wellgroup."
                        )
            elif not isinstance(dest, WellGroup):
                raise TypeError(
                    f"Destination {dest}({type(dest)}) is not a well or wellgroup."
                )
            else:
                ret = dest
            return ret

        destination = configure_dest(destinations=destination)

        def equalize_lengths(
            vols, dest: Union[List[WellGroup], WellGroup]
        ) -> Union[List[Unit], List[List[Unit]]]:
            if isinstance(dest, list):
                if isinstance(vols, list):
                    vols_list = vols
                    if len(vols_list) == len(dest):
                        for i in range(len(vols_list)):
                            vols_list[i] = equalize_lengths(vols_list[i], dest[i])
                        return vols_list
                    elif len(vols_list) == 1:
                        vols_list = [vols_list for _ in dest]
                    else:
                        raise ValueError(
                            f"If the volumes argument is a list(yours"
                            f" was length {len(vols_list)}), it must "
                            f"be length 1 or the same length as the"
                            f" length of sources(length {len_src})."
                        )
                elif isinstance(vols, (Unit, str)):
                    vols_list = [parse_unit(vols, "uL") for _ in dest]
                else:
                    raise ValueError(
                        f"Acceptable volumes argument types are:"
                        f"Unit, List[Unit], or List[List[Unit]]."
                        f"{vols}(type {type(vols)}) is not one "
                        f"of those types."
                    )
            elif isinstance(dest, WellGroup):
                if isinstance(vols, (Unit, str)):
                    return [parse_unit(vols) for _ in dest]
                elif isinstance(vols, list):
                    if len(vols) == len(dest):
                        return vols
                    elif len(vols) == 1 and isinstance(vols[0], Unit):
                        return [vols[0] for _ in dest]
                    else:
                        raise ValueError(
                            f"Your list of volumes lists is"
                            f" improperly nested({vols[0]} should"
                            f" be a Unit) or one of the lists"
                            f"(length {vols}) is not of the same"
                            f" length as its corresponding source"
                            f"(length {len(dest)})."
                        )
            # vols list will always be defined by now, or the function will have
            # raised an error because destinations will always be a list of wellgroups
            return equalize_lengths(vols_list, dest)

        volume: List[List[Unit]] = equalize_lengths(vols=volume, dest=destination)

        # Format LiquidClasses
        if not isinstance(liquid, list):
            lc = _validate_as_instance(liquid, LiquidClass)
            liquid: List[LiquidClass] = [lc] * len_src
        else:
            len_liquid = len(liquid)
            if len_liquid != len_src:
                raise ValueError(
                    f"The number of LiquidClass(s) {len_liquid} and sources {len_src} do not match "
                )
            elif not all(_validate_as_instance(lc, LiquidClass) for lc in liquid):
                raise ValueError(
                    f"liquid list {liquid} did not contain all of type LiquidClass"
                )

        # Format DispenseMethods
        if not isinstance(method, list):
            dm = _validate_as_instance(method, DispenseMethod)
            method: List[DispenseMethod] = [dm] * len_src
        else:
            len_method = len(method)
            if len_method != len_src:
                raise ValueError(
                    f"The number of DispenseMethod(s) {len_method} and sources {len_src} do not match "
                )
            elif not all(_validate_as_instance(dm, DispenseMethod) for dm in method):
                raise ValueError(
                    f"method list {method} did not contain all of type DispenseMethod"
                )

        # Set the DispenseMethod's liquid class
        for dm, lc in zip(method, liquid):
            # The index of the method and liquid classes should line up with
            # source, destination, and volumes you wish to effect. The name of
            # the liquid class will be applied to the transports of the mappings.
            if not dm._liquid:
                # Do not set a liquid class if the dispense method has one
                dm._liquid = lc

        transport_locations = []
        shape = LiquidHandle.builders.shape(rows, columns, None)
        for i, (source_location, num_dispense_chips) in enumerate(source):
            dispense_volumes: List[Unit] = volume[i]
            destination_wg: WellGroup = destination[i]
            try:
                sum_dispense_volumes: Unit = (
                    sum(dispense_volumes) if dispense_volumes else Unit("0:microliter")
                )
            except TypeError as e:
                raise TypeError(dispense_volumes) from e
            total_volume_dispensed: Unit = Unit("0:microliter")

            # Aspirate from source
            transport_locations.append(
                LiquidHandle.builders.location(
                    location=source_location,
                    transports=(
                        method[i]._aspirate_transports(sum_dispense_volumes)
                        * num_dispense_chips
                    ),
                )
            )
            # there should be the same number of volumes as destinations
            total_volume_dispensed += sum(
                [rows * columns * vol for vol in dispense_volumes]
            )
            # Prime from source
            if method[i].prime:
                transport_locations.append(
                    LiquidHandle.builders.location(
                        location=source_location,
                        transports=(method[i]._prime_transports() * num_dispense_chips),
                    )
                )

            # Predispense from source
            if method[i].predispense:
                transport_locations.append(
                    LiquidHandle.builders.location(
                        location=None,
                        transports=(
                            method[i]._predispense_transports() * num_dispense_chips
                        ),
                    )
                )
                total_volume_dispensed += (
                    method[i].get_predispense_volume()
                    * rows
                    * columns
                    * num_dispense_chips
                )
            # Dispense from source to destination
            # for each src_tuple-dest_wg-vol_list triplicate
            # for each destination well in the dest_wg
            # there will always be the same number of wells
            # in the well group as there are volumes in the list
            for j in range(len(destination_wg)):
                vol = dispense_volumes[j]
                destination_well = destination_wg[j]
                transport_locations.append(
                    LiquidHandle.builders.location(
                        location=destination_well,
                        transports=(method[i]._dispense_transports(vol)),
                    )
                )
                # Update destination column volumes with consideration of the num chips specified
                for w in destination_well.container.wells_from_shape(
                    destination_well.index, shape
                ):
                    w.add_volume(vol)

            # Update source volume
            source_location.add_volume(-total_volume_dispensed)
        device_mode_params = LiquidHandleBuilders.device_mode_params(
            model=model, chip_material=chip_material, nozzle=nozzle
        )
        return self._append_and_return(
            LiquidHandle(
                locations=transport_locations,
                shape=shape,
                mode="dispense",
                mode_params=device_mode_params,
            )
        )

    def store(self, container: Container, condition: str):
        """
        Manually adjust the storage destiny for a container used within
        this protocol.

        Parameters
        ----------
        container : Container
            Container used within this protocol
        condition : str
            New storage destiny for the specified Container

        Raises
        ------
        TypeError
            If container argument is not a Container object
        RuntimeError
            If the container passed is not already present in self.refs

        """
        if not condition or condition == "discard":
            condition = None
        if not isinstance(container, Container):
            raise TypeError("Protocol.store() can only be used on a Container object.")
        container.storage = condition
        r = self.refs.get(container.name)
        if not r:
            raise RuntimeError(
                "That container does not exist in the refs for this protocol."
            )
        if "discard" in r.opts:
            r.opts.pop("discard")
        if condition:
            r.opts["store"] = {"where": str(condition)}
        else:
            r.opts.pop("store")
            r.opts["discard"] = True

    def acoustic_transfer(
        self,
        source: WellParam,
        dest: WellParam,
        volume: Union[str, Unit],
        one_source: bool = False,
        droplet_size: Union[str, Unit] = "25:nanoliter",
    ):
        """
        Specify source and destination wells for transferring liquid via an
        acoustic liquid handler.  Droplet size is usually device-specific.

        Example Usage:

        .. code-block:: python

            p.acoustic_transfer(
                echo.wells(0,1).set_volume("12:nanoliter"),
                plate.wells_from(0,5), "4:nanoliter", one_source=True)


        Autoprotocol Output:

        .. code-block:: none

            "instructions": [
                {
                    "groups": [
                        {
                            "transfer": [
                                {
                                    "volume": "0.004:microliter",
                                    "to": "plate/0",
                                    "from": "echo_plate/0"
                                },
                                {
                                    "volume": "0.004:microliter",
                                    "to": "plate/1",
                                    "from": "echo_plate/0"
                                },
                                {
                                    "volume": "0.004:microliter",
                                    "to": "plate/2",
                                    "from": "echo_plate/0"
                                },
                                {
                                    "volume": "0.004:microliter",
                                    "to": "plate/3",
                                    "from": "echo_plate/1"
                                },
                                {
                                    "volume": "0.004:microliter",
                                    "to": "plate/4",
                                    "from": "echo_plate/1"
                                }
                            ]
                        }
                    ],
                    "droplet_size": "25:microliter",
                    "op": "acoustic_transfer"
                }
            ]


        Parameters
        ----------
        source : Well or WellGroup or list(Well)
            Well or wells to transfer liquid from.  If multiple source wells
            are supplied and one_source is set to True, liquid will be
            transferred from each source well specified as long as it contains
            sufficient volume. Otherwise, the number of source wells specified
            must match the number of destination wells specified and liquid
            will be transferred from each source well to its corresponding
            destination well.
        dest : Well or WellGroup or list(Well)
            Well or WellGroup to which to transfer liquid.  The number of
            destination wells must match the number of source wells specified
            unless one_source is set to True.
        volume : str or Unit or list
            The volume(s) of liquid to be transferred from source wells to
            destination wells.  Volume can be specified as a single string or
            Unit, or can be given as a list of volumes.  The length of a list
            of volumes must match the number of destination wells given unless
            the same volume is to be transferred to each destination well.
        one_source : bool, optional
            Specify whether liquid is to be transferred to destination wells
            from a group of wells all containing the same substance.
        droplet_size : str or Unit, optional
            Volume representing a droplet_size.  The volume of each `transfer`
            group should be a multiple of this volume.

        Returns
        -------
        AcousticTransfer
            Returns the :py:class:`autoprotocol.instruction.AcousticTransfer`
            instruction created from the specified parameters

        Raises
        ------
        TypeError
            Incorrect input types, e.g. source/dest are not Well or WellGroup
            or list of Well
        RuntimeError
            Incorrect length for source and destination
        RuntimeError
            Transfer volume not being a multiple of droplet size
        RuntimeError
            Insufficient volume in source wells

        """
        # Check valid well inputs
        if not is_valid_well(source):
            raise TypeError("Source must be of type Well, list of Wells, or WellGroup.")
        if not is_valid_well(dest):
            raise TypeError(
                "Destination (dest) must be of type Well, list of Wells, or "
                "WellGroup."
            )

        transfers = []
        source = WellGroup(source)
        dest = WellGroup(dest)
        len_source = len(source.wells)
        len_dest = len(dest.wells)
        droplet_size = Unit(droplet_size)
        max_decimal_places = 12  # for rounding after floating point arithmetic

        # Auto-generate well-group if only 1 well specified and using >1 source
        if not one_source:
            if len_dest > 1 and len_source == 1:
                source = WellGroup(source.wells * len_dest)
                len_source = len(source.wells)
            if len_dest == 1 and len_source > 1:
                dest = WellGroup(dest.wells * len_source)
                len_dest = len(dest.wells)
            if len_source != len_dest:
                raise RuntimeError(
                    "To transfer liquid from one well or multiple wells "
                    "containing the same source, set one_source to True. To "
                    "transfer liquid from multiple wells to a single "
                    "destination well, specify only one destination well. "
                    "Otherwise, you must specify the same number of source and "
                    "destination wells to do a one-to-one transfer."
                )

        # Auto-generate list from single volume, check if list length matches
        if isinstance(volume, str) or isinstance(volume, Unit):
            if len_dest == 1 and not one_source:
                volume = [Unit(volume).to("ul")] * len_source
            else:
                volume = [Unit(volume).to("ul")] * len_dest
        elif isinstance(volume, list) and len(volume) == len_dest:
            volume = list(map(lambda x: Unit(x).to("ul"), volume))
        else:
            raise RuntimeError(
                "Unless the same volume of liquid is being transferred to each "
                "destination well, each destination well must have a "
                "corresponding volume in the form of a list."
            )
        vol_errors = []
        for vol_d in volume:
            if not round(vol_d / droplet_size, max_decimal_places) % 1 == 0:
                vol_errors.append(vol_d)
        if len(vol_errors) > 0:
            raise RuntimeError(
                f"Transfer volume has to be a multiple of the droplet size ({droplet_size}).This is not true for the following volumes: {vol_errors}"
            )
        # Ensure enough volume in single well to transfer to all dest wells
        if one_source:
            try:
                source_vol = [s.available_volume() for s in source.wells]
                if sum([a for a in volume]) > sum([a for a in source_vol]):
                    raise RuntimeError(
                        "There is not enough volume in the source well(s) "
                        "specified to complete the transfers."
                    )
                if len_source >= len_dest and all(
                    i > j for i, j in zip(source_vol, volume)
                ):
                    sources = source.wells[:len_dest]
                    destinations = dest.wells
                    volumes = volume
                else:
                    sources = []
                    source_counter = 0
                    destinations = []
                    volumes = []
                    s = source.wells[source_counter]
                    vol = s.available_volume()

                    for idx, d in enumerate(dest.wells):
                        vol_d = volume[idx]
                        while vol_d > Unit("0:microliter"):
                            if vol > vol_d:
                                sources.append(s)
                                destinations.append(d)
                                volumes.append(vol_d)
                                vol -= vol_d
                                vol = round(vol, max_decimal_places)
                                vol_d -= vol_d
                                vol_d = round(vol_d, max_decimal_places)
                            else:
                                sources.append(s)
                                destinations.append(d)
                                vol = int(vol / droplet_size) * droplet_size
                                volumes.append(vol)
                                vol_d -= vol
                                vol_d = round(vol_d, max_decimal_places)
                                source_counter += 1
                                if source_counter < len_source:
                                    s = source.wells[source_counter]
                                    vol = s.available_volume()
                source = WellGroup(sources)
                dest = WellGroup(destinations)
                volume = volumes
            except (ValueError, AttributeError, TypeError) as e:
                raise RuntimeError(
                    "When transferring liquid from multiple wells containing "
                    "the same substance to multiple other wells, each source "
                    "Well must have a volume attribute (aliquot) associated "
                    "with it."
                ) from e

        for s, d, v in list(zip(source.wells, dest.wells, volume)):
            self._remove_cover(s.container, "acoustic_transfer")
            self._remove_cover(d.container, "acoustic_transfer")
            xfer = {"from": s, "to": d, "volume": v}
            # Volume accounting
            if d.volume:
                d.volume += v
            else:
                d.volume = v
            if s.volume:
                s.volume -= v
            if v > Unit(0, "microliter"):
                transfers.append(xfer)

        if not transfers:
            raise RuntimeError(
                "At least one transfer must have a nonzero transfer volume."
            )

        for x in transfers:
            x["volume"] = round(x["volume"].to("nl"), max_decimal_places)

        return self._append_and_return(
            AcousticTransfer([{"transfer": transfers}], droplet_size)
        )

    def illuminaseq(
        self,
        flowcell: str,
        lanes: List[IlluminaSeqLane],
        sequencer: str,
        mode: str,
        index: str,
        library_size: int,
        dataref: str,
        cycles: Optional[str] = None,
    ):
        """
        Load aliquots into specified lanes for Illumina sequencing.
        The specified aliquots should already contain the appropriate mix for
        sequencing and require a library concentration reported in
        ng/uL.

        Example Usage:

        .. code-block:: python

            p = Protocol()
            sample_wells = p.ref(
                "test_plate", None, "96-pcr", discard=True).wells_from(0, 8)

            p.illuminaseq(
                "PE",
                [
                    {"object": sample_wells[0], "library_concentration": 1.0},
                    {"object": sample_wells[1], "library_concentration": 5.32},
                    {"object": sample_wells[2], "library_concentration": 54},
                    {"object": sample_wells[3], "library_concentration": 20},
                    {"object": sample_wells[4], "library_concentration": 23},
                    {"object": sample_wells[5], "library_concentration": 23},
                    {"object": sample_wells[6], "library_concentration": 21},
                    {"object": sample_wells[7], "library_concentration": 62}
                ],
                "hiseq", "rapid", 'none', 250, "my_illumina")

        Autoprotocol Output:

        .. code-block:: none

            "instructions": [
                {
                    "dataref": "my_illumina",
                    "index": "none",
                    "lanes": [
                        {
                            "object": "test_plate/0",
                            "library_concentration": 1
                        },
                        {
                            "object": "test_plate/1",
                            "library_concentration": 5.32
                        },
                        {
                            "object": "test_plate/2",
                            "library_concentration": 54
                        },
                        {
                            "object": "test_plate/3",
                            "library_concentration": 20
                        },
                        {
                            "object": "test_plate/4",
                            "library_concentration": 23
                        },
                        {
                            "object": "test_plate/5",
                            "library_concentration": 23
                        },
                        {
                            "object": "test_plate/6",
                            "library_concentration": 21
                        },
                        {
                            "object": "test_plate/7",
                            "library_concentration": 62
                        }
                    ],
                    "flowcell": "PE",
                    "mode": "mid",
                    "sequencer": "hiseq",
                    "library_size": 250,
                    "op": "illumina_sequence"
                }
            ]


        Parameters
        ----------
        flowcell : str
            Flowcell designation: "SR" or " "PE"
        lanes : list(dict)

            .. code-block:: none

                "lanes": [
                {
                    "object": aliquot, Well,
                    "library_concentration": decimal, // ng/uL
                },
                {...}]

        sequencer : str
            Sequencer designation: "miseq", "hiseq" or "nextseq"
        mode : str
            Mode designation: "rapid", "mid" or "high"
        index : str
            Index designation: "single", "dual" or "none"
        library_size: int
            Library size expressed as an integer of basepairs
        dataref : str
            Name of sequencing dataset that will be returned.
        cycles : Enum({"read_1", "read_2", "index_1", "index_2"})
            Parameter specific to Illuminaseq read-length or number of
            sequenced bases. Refer to the ASC for more details

        Returns
        -------
        IlluminaSeq
            Returns the :py:class:`autoprotocol.instruction.IlluminaSeq`
            instruction created from the specified parameters

        Raises
        ------
        TypeError
            If index and dataref are not of type str.
        TypeError
            If library_concentration is not a number.
        TypeError
            If library_size is not an integer.
        ValueError
            If flowcell, sequencer, mode, index are not of type a valid option.
        ValueError
            If number of lanes specified is more than the maximum lanes of the
            specified type of sequencer.
        KeyError
            Invalid keys specified for cycles parameter
        """

        valid_flowcells = ["PE", "SR"]
        # currently available sequencers, modes and max number of lanes and
        # cycles
        valid_sequencers = {
            "miseq": {"max_lanes": 1, "modes": ["high"], "max_cycles_read": 600},
            "hiseq": {
                "max_lanes": 8,
                "modes": ["high", "rapid"],
                "max_cycles_read": 500,
            },
            "nextseq": {
                "max_lanes": 4,
                "modes": ["high", "mid"],
                "max_cycles_read": 300,
            },
        }

        valid_indices = ["single", "dual", "none"]
        valid_cycles = ["index_1", "index_2", "read_1", "read_2"]
        max_cycles_ind = 12

        if flowcell not in valid_flowcells:
            raise ValueError(
                f"Illumina sequencing flowcell type must be one "
                f"of: {', '.join(valid_flowcells)}."
            )
        if sequencer not in valid_sequencers.keys():
            raise ValueError(
                f"Illumina sequencer must be one of: "
                f"{', '.join(valid_sequencers.keys())}."
            )
        if not isinstance(lanes, list):
            raise TypeError("Illumina sequencing lanes must be a list(dict)")

        for l in lanes:
            if not isinstance(l, dict):
                raise TypeError("Illumina sequencing lanes must be a list(dict)")
            if not all(k in l.keys() for k in ["object", "library_concentration"]):
                raise TypeError(
                    "Each Illumina sequencing lane must contain an "
                    "'object' and a 'library_concentration'"
                )
            if not isinstance(l["object"], Well):
                raise TypeError(
                    "Each Illumina sequencing object must be of " "type Well"
                )
            if not isinstance(l["library_concentration"], (float, int)):
                raise TypeError(
                    "Each Illumina sequencing "
                    "library_concentration must be a number."
                )
        if len(lanes) > valid_sequencers[sequencer]["max_lanes"]:
            raise ValueError(
                f"The type of sequencer selected ({sequencer}) only has {valid_sequencers[sequencer]['max_lanes']} lane(s).  You specified {len(lanes)}. Please submit additional Illumina Sequencing instructions."
            )
        if mode not in valid_sequencers[sequencer]["modes"]:
            raise ValueError(
                f"The type of sequencer selected ({sequencer}) has valid modes: {', '.join(valid_sequencers[sequencer]['modes'])}.You specified: {mode}."
            )
        if index not in valid_indices:
            raise ValueError(
                f"Illumina sequencing index must be one of: "
                f"{', '.join(valid_indices)}."
            )
        if not isinstance(dataref, str):
            raise TypeError(f"dataref: {dataref}, must be a string")
        if not isinstance(library_size, int):
            raise TypeError(f"library_size: {library_size}, must be an integer.")

        if cycles:
            if not isinstance(cycles, dict):
                raise TypeError("Cycles must be a dict.")
            if not all(c in valid_cycles for c in cycles.keys()):
                raise KeyError(
                    f"Valid cycle parameters are: " f"{', '.join(valid_cycles)}"
                )
            if "read_1" not in cycles.keys():
                raise ValueError("If specifying cycles, 'read_1' must be designated.")
            if flowcell == "SR" and "read_2" in cycles.keys():
                raise ValueError("SR does not have a second read: 'read_2'.")
            if not all(isinstance(i, int) for i in cycles.values()):
                raise ValueError("Cycles must be specified as an integer.")
            for read in ["read_1", "read_2"]:
                if cycles.get(read):
                    if cycles[read] > valid_sequencers[sequencer]["max_cycles_read"]:
                        raise ValueError(
                            f"The maximum number of cycles for {read} is {valid_sequencers[sequencer]['max_cycles_read']}."
                        )
            for ind in ["index_1", "index_2"]:
                if cycles.get(ind):
                    if cycles[ind] > max_cycles_ind:
                        raise ValueError(
                            f"The maximum number of cycles for {ind} is "
                            f"{max_cycles_ind}."
                        )
                # set index 1 and 2 to default 0 if not otherwise specified
                else:
                    cycles[ind] = 0

        return self._append_and_return(
            IlluminaSeq(
                flowcell, lanes, sequencer, mode, index, library_size, dataref, cycles
            )
        )

    # pylint: disable=redefined-builtin
    def sangerseq(
        self,
        cont: Union[Container, str],
        wells: WellParam,
        dataref: str,
        type: str = "standard",
        primer: Optional[Container] = None,
    ):
        """
        Send the indicated wells of the container specified for Sanger
        sequencing.
        The specified wells should already contain the appropriate mix for
        sequencing, including primers and DNA according to the instructions
        provided by the vendor.

          Example Usage:

          .. code-block:: python

            p = Protocol()
            sample_plate = p.ref("sample_plate",
                                 None,
                                 "96-flat",
                                 storage="warm_37")

            p.sangerseq(sample_plate,
                        sample_plate.wells_from(0,5).indices(),
                        "seq_data_022415")

          Autoprotocol Output:

          .. code-block:: none

            "instructions": [
                {
                    "dataref": "seq_data_022415",
                    "object": "sample_plate",
                    "wells": [
                        "A1",
                        "A2",
                        "A3",
                        "A4",
                        "A5"
                    ],
                    "op": "sanger_sequence"
                }
            ]


        Parameters
        ----------
        cont : Container or str
            Container with well(s) that contain material to be sequenced.
        wells : list(Well) or WellGroup or Well
            WellGroup of wells to be measured or a list of well references in
            the form of ["A1", "B1", "C5", ...]
        dataref : str
            Name of sequencing dataset that will be returned.
        type: Enum({"standard", "rca"})
            Sanger sequencing type
        primer : Container, optional
            Tube containing sufficient primer for all RCA reactions.  This field
            will be ignored if you specify the sequencing type as "standard".
            Tube containing sufficient primer for all RCA reactions

        Returns
        -------
        SangerSeq
            Returns the :py:class:`autoprotocol.instruction.SangerSeq`
            instruction created from the specified parameters

        Raises
        ------
        RuntimeError
            No primer location specified for rca sequencing type
        ValueError
            Wells belong to more than one container
        TypeError
            Invalid input type for wells

        """
        seq_type = type.lower()
        if seq_type == "rca" and not primer:
            raise RuntimeError(
                "You must specify the location of primer for "
                "RCA sequencing reactions."
            )

        if isinstance(wells, Well):
            wells = WellGroup(wells)

        if isinstance(wells, WellGroup):
            container = set([w.container for w in wells])
            if len(container) > 1:
                raise ValueError("All wells need to be on one container for SangerSeq")
            wells = [str(w.index) for w in wells]

        if not isinstance(wells, list):
            raise TypeError(
                "Unknown input. SangerSeq wells accepts either a"
                "Well, a WellGroup, or a list of well indices"
            )

        return self._append_and_return(SangerSeq(cont, wells, dataref, type, primer))

    def dispense(
        self,
        ref: Container,
        reagent: Union[str, Well],
        columns: List[DispenseColumn],
        is_resource_id: bool = False,
        step_size: Union[str, Unit] = "5:uL",
        flowrate: Optional[Union[str, Unit]] = None,
        nozzle_position: Optional[DispenseNozzlePosition] = None,
        pre_dispense: Optional[Union[str, Unit]] = None,
        shape: Optional[DispenseShape] = None,
        shake_after: Optional[DispenseShakeAfter] = None,
    ):
        """
        Dispense specified reagent to specified columns.

        Example Usage:

        .. code-block:: python

            from autoprotocol.liquid_handle.liquid_handle_builders import *
            from autoprotocol.instructions import Dispense
            from autoprotocol import Protocol

            p = Protocol()
            sample_plate = p.ref("sample_plate",
                                 None,
                                 "96-flat",
                                 storage="warm_37")

            p.dispense(sample_plate,
                       "water",
                       Dispense.builders.columns(
                           [Dispense.builders.column(0, "10:uL"),
                            Dispense.builders.column(1, "20:uL"),
                            Dispense.builders.column(2, "30:uL"),
                            Dispense.builders.column(3, "40:uL"),
                            Dispense.builders.column(4, "50:uL")
                           ])
                       )

            p.dispense(
                sample_plate,
                "water",
                Dispense.builders.columns(
                    [Dispense.builders.column(0, "10:uL")]
                ),
                Dispense.builders.nozzle_position(
                    position_x=Unit("1:mm"),
                    position_y=Unit("2:mm"),
                    position_z=Unit("20:mm")
                ),
                shape_builder(
                    rows=8, columns=1, format="SBS96"
                )
            )

        Autoprotocol Output:

        .. code-block:: none

            "instructions": [
                {
                    "reagent": "water",
                    "object": "sample_plate",
                    "columns": [
                        {
                            "column": 0,
                            "volume": "10:microliter"
                        },
                        {
                            "column": 1,
                            "volume": "20:microliter"
                        },
                        {
                            "column": 2,
                            "volume": "30:microliter"
                        },
                        {
                            "column": 3,
                            "volume": "40:microliter"
                        },
                        {
                            "column": 4,
                            "volume": "50:microliter"
                        }
                    ],
                    "op": "dispense"
                },
                {
                    "reagent": "water",
                    "object": "sample_plate",
                    "columns": [
                        {
                            "column": 0,
                            "volume": "10:microliter"
                        }
                    ],
                    "nozzle_position" : {
                        "position_x" : "1:millimeter",
                        "position_y" : "2:millimeter",
                        "position_z" : "20:millimeter"
                    },
                    "shape" : {
                        "rows" : 8,
                        "columns" : 1,
                        "format" : "SBS96"
                    }
                    "op": "dispense"
                },
            ]

        Parameters
        ----------
        ref : Container
            Container for reagent to be dispensed to.
        reagent : str or well
            Reagent to be dispensed. Use a string to specify the name or
            resource_id (see below) of the reagent to be dispensed.
            Alternatively, use a well to specify that the dispense operation
            must be executed using a specific aliquot as the dispense source.
        columns : list(dict("column": int, "volume": str/Unit))
            Columns to be dispensed to, in the form of a list(dict)
            specifying the column number and the volume to be dispensed to that
            column. Columns are expressed as integers indexed from 0.
            [{"column": <column num>, "volume": <volume>}, ...]
        is_resource_id : bool, optional
            If true, interprets reagent as a resource ID
        step_size : str or Unit, optional
            Specifies that the dispense operation must be executed
            using a peristaltic pump with the given step size. Note
            that the volume dispensed in each column must be an integer
            multiple of the step_size. Currently, step_size must be one of
            5 uL, 0.5 uL, 0.05 uL. If set to None, will use vendor
            specified defaults.
        flowrate : str or Unit, optional
            The rate at which liquid is dispensed into the ref in units
            of volume/time.
        nozzle_position : dict, optional
            A dict represent nozzle offsets from the bottom middle of the
            plate's wells. see Dispense.builders.nozzle_position; specified as
            {"position_x": Unit, "position_y": Unit, "position_z": Unit}.
        pre_dispense : str or Unit, optional
            The volume of reagent to be dispensed per-nozzle into waste
            immediately prior to dispensing into the ref.
        shape: dict, optional
            The shape of the dispensing head to be used for the dispense.
            See liquid_handle_builders.shape_builder; specified as
            {"rows": int, "columns": int, "format": str} with format being a
            valid SBS format.
        shake_after: dict, optional
            Parameters that specify how a plate should be shaken at the very
            end of the instruction execution. See Dispense.builders.shake_after.

        Returns
        -------
        Dispense
            Returns the :py:class:`autoprotocol.instruction.Dispense`
            instruction created from the specified parameters

        Raises
        ------
        TypeError
            Invalid input types, e.g. ref is not of type Container
        ValueError
            Columns specified is invalid for this container type
        ValueError
            Invalid step-size given
        ValueError
            Invalid pre-dispense volume

        """
        _VALID_STEP_SIZES = [Unit(5, "uL"), Unit(0.5, "uL"), Unit(0.05, "uL")]
        _DEFAULT_NOZZLE_COUNT = 8

        if not isinstance(ref, Container):
            raise TypeError(f"ref must be a Container but it was {type(ref)}.")

        columns = Dispense.builders.columns(columns)

        ref_cols = list(range(ref.container_type.col_count))
        if not all(_["column"] in ref_cols for _ in columns):
            raise ValueError(
                f"Specified dispense columns: {columns} contains a column index that is outside of the valid columns: {ref_cols} for ref: {ref}."
            )

        # pre-evaluate all parameters before making any changes to the Protocol
        if flowrate is not None:
            flowrate = parse_unit(flowrate, "uL/s")
        if nozzle_position is not None:
            nozzle_position = Dispense.builders.nozzle_position(**nozzle_position)
        if pre_dispense is not None:
            pre_dispense = parse_unit(pre_dispense, "uL")
        if shape is not None:
            shape = Dispense.builders.shape(**shape)
        if shake_after is not None:
            shake_after = Dispense.builders.shake_after(**shake_after)

        nozzle_count = (
            shape["rows"] * shape["columns"] if shape else _DEFAULT_NOZZLE_COUNT
        )

        if step_size is not None:
            step_size = parse_unit(step_size, "uL")
            if step_size not in _VALID_STEP_SIZES:
                raise ValueError(
                    f"specified step_size was {step_size} but it must be in "
                    f"{_VALID_STEP_SIZES}"
                )

            for c in columns:
                if c["volume"] % step_size != Unit("0:uL"):
                    raise ValueError(
                        f"Dispense volume must be a multiple of the step size {step_size}, but column {c} does not meet these requirements."
                    )

            if pre_dispense is not None:
                invalid_pre_dispense_range = pre_dispense < 2 * step_size
                if invalid_pre_dispense_range and pre_dispense != Unit(0, "uL"):
                    raise ValueError(
                        f"Dispense pre_dispense must either be 0:uL or at least 2 * step_size: {step_size} but it was {pre_dispense}."
                    )
                if pre_dispense % step_size != Unit(0, "uL"):
                    raise ValueError(
                        f"Dispense pre_dispense must be a multiple of step_size: {step_size} but it was {pre_dispense}."
                    )

        row_count = ref.container_type.row_count()
        if isinstance(reagent, Well):
            self._remove_cover(reagent.container, "dispense from")

            # Volume accounting
            total_vol_dispensed = sum([Unit(c["volume"]) for c in columns]) * row_count
            if pre_dispense is not None:
                total_vol_dispensed += nozzle_count * pre_dispense
            if reagent.volume:
                reagent.volume -= total_vol_dispensed
            else:
                reagent.volume = -total_vol_dispensed

            reagent, resource_id, reagent_source = None, None, reagent
        else:
            if not isinstance(reagent, str):
                raise TypeError(
                    f"reagent: {reagent} must be a Well or string but it was: "
                    f"{type(reagent)}."
                )
            if is_resource_id:
                reagent, resource_id, reagent_source = None, reagent, None
            else:
                # reagent remains unchanged
                resource_id, reagent_source = None, None

        self._remove_cover(ref, "dispense to")

        for c in columns:
            wells = ref.wells_from(c["column"], row_count, columnwise=True)
            for w in wells:
                if w.volume:
                    w.volume += c["volume"]
                else:
                    w.volume = c["volume"]

        return self._append_and_return(
            Dispense(
                object=ref,
                columns=columns,
                reagent=reagent,
                resource_id=resource_id,
                reagent_source=reagent_source,
                step_size=step_size,
                flowrate=flowrate,
                nozzle_position=nozzle_position,
                pre_dispense=pre_dispense,
                shape=shape,
                shake_after=shake_after,
            )
        )

    def dispense_full_plate(
        self,
        ref: Container,
        reagent: Union[str, Well],
        volume: Union[Unit, str],
        is_resource_id: bool = False,
        step_size: Union[str, Unit] = "5:uL",
        flowrate: Optional[Union[str, Unit]] = None,
        nozzle_position: Optional[Union[str, Unit]] = None,
        pre_dispense: Optional[Union[str, Unit]] = None,
        shape: Optional[DispenseShape] = None,
        shake_after: Optional[DispenseShakeAfter] = None,
    ):
        """
        Dispense the specified amount of the specified reagent to every well
        of a container using a reagent dispenser.

        Example Usage:

        .. code-block:: python

            p = Protocol()
            sample_plate = p.ref("sample_plate",
                                 None,
                                 "96-flat",
                                 storage="warm_37")

            p.dispense_full_plate(sample_plate,
                                  "water",
                                  "100:microliter")

        Autoprotocol Output:

        .. code-block:: none

            "instructions": [
                {
                    "reagent": "water",
                    "object": "sample_plate",
                    "columns": [
                        {
                            "column": 0,
                            "volume": "100:microliter"
                        },
                        {
                            "column": 1,
                            "volume": "100:microliter"
                        },
                        {
                            "column": 2,
                            "volume": "100:microliter"
                        },
                        {
                            "column": 3,
                            "volume": "100:microliter"
                        },
                        {
                            "column": 4,
                            "volume": "100:microliter"
                        },
                        {
                            "column": 5,
                            "volume": "100:microliter"
                        },
                        {
                            "column": 6,
                            "volume": "100:microliter"
                        },
                        {
                            "column": 7,
                            "volume": "100:microliter"
                        },
                        {
                            "column": 8,
                            "volume": "100:microliter"
                        },
                        {
                            "column": 9,
                            "volume": "100:microliter"
                        },
                        {
                            "column": 10,
                            "volume": "100:microliter"
                        },
                        {
                            "column": 11,
                            "volume": "100:microliter"
                        }
                    ],
                    "op": "dispense"
                }
            ]



        Parameters
        ----------
        ref : Container
            Container for reagent to be dispensed to.
        reagent : str or Well
            Reagent to be dispensed. Use a string to specify the name or
            resource_id (see below) of the reagent to be dispensed.
            Alternatively, use a well to specify that the dispense operation
            must be executed using a specific aliquot as the dispense source.
        volume : Unit or str
            Volume of reagent to be dispensed to each well
        is_resource_id : bool, optional
            If true, interprets reagent as a resource ID
        step_size : str or Unit, optional
            Specifies that the dispense operation must be executed
            using a peristaltic pump with the given step size. Note
            that the volume dispensed in each column must be an integer
            multiple of the step_size. Currently, step_size must one of
            5 uL, 0.5 uL, 0.05 uL. If set to None, will use vendor
            specified defaults.
        flowrate : str or Unit, optional
            The rate at which liquid is dispensed into the ref in units
            of volume/time.
        nozzle_position : dict, optional
            A dict represent nozzle offsets from the bottom middle of the
            plate's wells. see Dispense.builders.nozzle_position; specified as
            {"position_x": Unit, "position_y": Unit, "position_z": Unit}.
        pre_dispense : str or Unit, optional
            The volume of reagent to be dispensed per-nozzle into waste
            immediately prior to dispensing into the ref.
        shape: dict, optional
            The shape of the dispensing head to be used for the dispense.
            See liquid_handle_builders.shape_builder; specified as
            {"rows": int, "columns": int, "format": str} with format being a
            valid SBS format.
        shake_after: dict, optional
            Parameters that specify how a plate should be shaken at the very
            end of the instruction execution. See Dispense.builders.shake_after.

        Returns
        -------
        Dispense
            Returns the :py:class:`autoprotocol.instruction.Dispense`
            instruction created from the specified parameters

        """
        columns = Dispense.builders.columns(
            [
                {"column": col, "volume": volume}
                for col in range(ref.container_type.col_count)
            ]
        )

        return self.dispense(
            ref,
            reagent,
            columns,
            is_resource_id,
            step_size,
            flowrate,
            nozzle_position,
            pre_dispense,
            shape,
            shake_after,
        )

    def spin(
        self,
        ref: Container,
        acceleration: str,
        duration: Union[str, Unit],
        flow_direction: Optional[str] = None,
        spin_direction: Optional[List[str]] = None,
    ):
        """
        Apply acceleration to a container.

        Example Usage:

        .. code-block:: python

            p = Protocol()
            sample_plate = p.ref("sample_plate",
                                 None,
                                 "96-flat",
                                 storage="warm_37")

            p.spin(sample_plate, "1000:g", "20:minute", flow_direction="outward")

        Autoprotocol Output:

        .. code-block:: none

            "instructions": [
                {
                    "acceleration": "1000:g",
                    "duration": "20:minute",
                    "flow_direction": "outward",
                    "spin_direction": [
                        "cw",
                        "ccw"
                    ]
                    "object": "sample_plate",
                    "op": "spin"
                }
            ]

        Parameters
        ----------
        ref : Container
            The container to be centrifuged.
        acceleration: str
            Acceleration to be applied to the plate, in units of `g` or
            `meter/second^2`.
        duration: str or Unit
            Length of time that acceleration should be applied.
        flow_direction: str
            Specifies the direction contents will tend toward with respect to
            the container. Valid directions are "inward" and "outward", default
            value is "inward".
        spin_direction: list(str)
            A list of "cw" (clockwise), "cww" (counterclockwise). For each
            element in the list, the container will be spun in the stated
            direction for the set "acceleration" and "duration". Default values
            are derived from the "flow_direction" parameter. If
            "flow_direction" is "outward", then "spin_direction" defaults to
            ["cw", "ccw"]. If "flow_direction" is "inward", then
            "spin_direction" defaults to ["cw"].

        Returns
        -------
        Spin
            Returns the :py:class:`autoprotocol.instruction.Spin`
            instruction created from the specified parameters

        Raises
        ------
        TypeError
            If ref to spin is not of type Container.
        TypeError
            If spin_direction or flow_direction are not properly formatted.
        ValueError
            If spin_direction or flow_direction do not have appropriate values.

        """
        if flow_direction is not None and flow_direction not in ["inward", "outward"]:
            raise ValueError(
                "The specified value for flow_direction was not valid. If "
                "specifying, please choose either 'inward' or 'outward'"
            )

        default_directions = {"inward": ["cw"], "outward": ["cw", "ccw"]}
        if spin_direction is None and flow_direction:
            spin_direction = default_directions[flow_direction]

        if spin_direction is not None:
            if not isinstance(spin_direction, list):
                raise TypeError("Spin directions must be in the form of a list.")
            if len(spin_direction) == 0:
                raise ValueError(
                    "Spin direction must be a list containing at least one "
                    "spin direction ('cw', 'ccw')"
                )

        if spin_direction and not all(s in ["cw", "ccw"] for s in spin_direction):
            raise ValueError("Spin directions must be 'cw' or 'ccw'.")

        try:
            duration = Unit(duration)
        except ValueError as e:
            raise ValueError(f"Duration must be a unit. {e}") from e

        if not isinstance(ref, Container):
            raise TypeError("Ref must be of type Container.")

        if not flow_direction or flow_direction == "inward":
            self._add_cover(ref, "inward spin")
        elif flow_direction == "outward":
            self._remove_cover(ref, "outward spin")

        return self._append_and_return(
            Spin(ref, acceleration, duration, flow_direction, spin_direction)
        )

    def agitate(
        self,
        ref: Container,
        mode: str,
        speed: Union[str, Unit],
        duration: Union[str, Unit],
        temperature: Optional[Union[Unit, str]] = None,
        mode_params: Optional[AgitateModeParams] = None,
    ):
        """
        Agitate a container in a specific condition for a given duration. If
        temperature is not specified, container is agitated at ambient
        temperature by default.

        Example Usage:

        .. code-block:: python

            p = Protocol()
            plate = p.ref("test pcr plate", id=None, cont_type="96-pcr",
                          storage="cold_4")
            p.agitate(
                ref = plate,
                mode="vortex",
                speed="1000:rpm",
                duration="5:minute",
                temperature="25:celsius"
            )

        Autoprotocol Output:

        .. code-block:: none

            "instructions" : [
                {
                    "object": "test pcr plate",
                    "mode": "vortex",
                    "speed": "1000:rpm",
                    "duration": "5:minute",
                    "temperature": "25:celsius",
                    "op": "agitate"
                }
            ]


        Parameters
        ----------
        ref : Container
            Container to be agitated
        mode : str
            Mode by which to agitate container
        speed : str or Unit
            Speed at which to agitate container
        duration : str or Unit
            Specify the duration to agitate for
        temperature : Unit or str, optional
            Specify target temperature to agitate container at.
            Defaults to ambient
        mode_params : dict, optional
            Dictionary containing mode params for agitation modes

        Returns
        -------
            Agitate
                returns a :py:class:`autoprotocol.instruction.Agitate`
                instruction created from the specified parameters

        Raises
        ------
        ValueError
            If ref provided is not of type Container
        ValueError
            If speed is less than 0 rpm
        ValueError
            if duration is less than 0 minutes
        ValueError
            If `mode_params` not specified for mode `stir_bar`
        ValueError
            If valid keys for `mode_params` used for `stir_bar` are not included
        ValueError
            If wells specified in `mode_params` are not in the same container
        ValueError
            If `bar_shape` is not valid
        ValueError
            If `bar_length` is less than 0 millimeter
        ValueError
            If `mode` used does not require `mode_params`
        TypeError
            If ref cannot be undergo agitate mode `roll` or `invert`

        """
        valid_modes = ["vortex", "invert", "roll", "stir_bar"]
        valid_bar_shapes = ["bar", "cross"]
        valid_bar_mode_params = ["wells", "bar_shape", "bar_length"]

        speed = parse_unit(speed)
        temperature = parse_unit(temperature, "celsius") if temperature else None
        duration = parse_unit(duration, "minute")

        if not isinstance(ref, Container):
            raise ValueError("Ref is not of type Container.")
        if speed <= Unit("0:rpm"):
            raise ValueError(f"Speed: {speed} must be more than 0 rpm.")

        if duration <= Unit("0:minute"):
            raise ValueError(f"Duration: {duration} must be longer than 0 minutes.")
        if mode not in valid_modes:
            raise ValueError(f"Agitate mode must be one of {valid_modes}")
        if mode == "stir_bar":
            if mode_params is None:
                raise ValueError(
                    "Dictionary `mode_params` must be specified for the "
                    "mode `stir_bar`"
                )
            elif not set(mode_params.keys()) == set(valid_bar_mode_params):
                raise ValueError(
                    f"Params for `stir_bar` must include " f"{valid_bar_mode_params}"
                )

            wells = WellGroup(mode_params["wells"])
            container = set([w.container for w in wells])
            shape = mode_params["bar_shape"]
            length = parse_unit(mode_params["bar_length"], "millimeter")

            if len(container) > 1:
                raise ValueError(
                    "All wells need to be on the same container for Agitate"
                )
            if shape not in valid_bar_shapes:
                raise ValueError(f"Param `bar_shape` must be one of {valid_bar_shapes}")
            if length <= Unit(0, "millimeter"):
                raise ValueError(
                    "Params `bar_length` must be greater than 0 millimeter"
                )
        elif mode != "stir_bar" and mode_params:
            raise ValueError(f"Mode {mode} does not need mode_params specified")
        elif mode in ["invert", "roll"] and not ref.container_type.is_tube:
            raise TypeError(f"Specified container {ref} cannot be inverted or rolled.")

        return self._append_and_return(
            Agitate(ref, mode, speed, duration, temperature, mode_params)
        )

    def thermocycle(
        self,
        ref: Container,
        groups: List[Union[ThermocycleTemperature, ThermocycleTemperatureGradient]],
        volume: Optional[Union[str, Unit]] = "10:microliter",
        dataref: Optional[str] = None,
        dyes: Optional[Dict[str, str]] = None,
        melting_start: Optional[Union[str, Unit]] = None,
        melting_end: Optional[Union[str, Unit]] = None,
        melting_increment: Optional[Union[str, Unit]] = None,
        melting_rate: Optional[Union[str, Unit]] = None,
        lid_temperature: Optional[Union[str, Unit]] = None,
    ):
        """
        Append a Thermocycle instruction to the list of instructions, with
        groups is a list(dict) in the form of:

        .. code-block:: python

            "groups": [{
                "cycles": integer,
                "steps": [
                    {
                        "duration": duration,
                        "temperature": temperature,
                        "read": boolean // optional (default false)
                    },
                    {
                        "duration": duration,
                        "gradient": {
                            "top": temperature,
                            "bottom": temperature
                        },
                        "read": boolean // optional (default false)
                    }
                ]
            }],

        Thermocycle can also be used for either conventional or row-wise
        gradient PCR as well as qPCR. Refer to the examples below for details.

        Example Usage:

        To thermocycle a container according to the protocol:
            * 1 cycle:
                * 95 degrees for 5 minutes
            * 30 cycles:
                * 95 degrees for 30 seconds
                * 56 degrees for 20 seconds
                * 72 degrees for 30 seconds
            * 1 cycle:
                * 72 degrees for 10 minutes
            * 1 cycle:
                * 4 degrees for 30 seconds
            * all cycles: Lid temperature at 97 degrees


        .. code-block:: python

            from instruction import Thermocycle

            p = Protocol()
            sample_plate = p.ref("sample_plate",
                                 None,
                                 "96-pcr",
                                 storage="warm_37")

            # a plate must be sealed before it can be thermocycled
            p.seal(sample_plate)

            p.thermocycle(
                sample_plate,
                [
                    Thermocycle.builders.group(
                        steps=[
                            Thermocycle.builders.step("95:celsius", "5:minute")
                        ]
                    ),
                    Thermocycle.builders.group(
                        steps=[
                            Thermocycle.builders.step("95:celsius", "30:s"),
                            Thermocycle.builders.step("56:celsius", "20:s"),
                            Thermocycle.builders.step("72:celsius", "20:s"),
                        ],
                        cycles=30
                    ),
                    Thermocycle.builders.group(
                        steps=[
                            Thermocycle.builders.step("72:celsius", "10:minute")
                        ]
                    ),
                    Thermocycle.builders.group(
                        steps=[
                            Thermocycle.builders.step("4:celsius", "30:s")
                        ]
                    )
                ],
                lid_temperature="97:celsius"
            )


        Autoprotocol Output:

        .. code-block:: none

            "instructions": [
                {
                    "object": "sample_plate",
                    "op": "seal"
                },
                {
                    "volume": "10:microliter",
                    "dataref": null,
                    "object": "sample_plate",
                    "groups": [
                        {
                            "cycles": 1,
                            "steps": [
                                {
                                    "duration": "5:minute",
                                    "temperature": "95:celsius"
                                }
                            ]
                        },
                        {
                            "cycles": 30,
                            "steps": [
                                {
                                    "duration": "30:second",
                                    "temperature": "95:celsius"
                                },
                                {
                                    "duration": "20:second",
                                    "temperature": "56:celsius"
                                },
                                {
                                    "duration": "20:second",
                                    "temperature": "72:celsius"
                                }
                            ]
                        },
                        {
                            "cycles": 1,
                            "steps": [
                                {
                                    "duration": "10:minute",
                                    "temperature": "72:celsius"
                                }
                            ]
                        },
                        {
                            "cycles": 1,
                            "steps": [
                                {
                                    "duration": "30:second",
                                    "temperature": "4:celsius"
                                }
                            ]
                        }
                    ],
                    "op": "thermocycle"
                }
            ]


        To gradient thermocycle a container according to the protocol:

            * 1 cycle:
                * 95 degrees for 5 minutes
            * 30 cycles:
                * 95 degrees for 30 seconds

                Top Row:
                * 65 degrees for 20 seconds
                Bottom Row:
                * 55 degrees for 20 seconds

                * 72 degrees for 30 seconds
            * 1 cycle:
                * 72 degrees for 10 minutes

        .. code-block:: python

            p = Protocol()
            sample_plate = p.ref("sample_plate",
                                 None,
                                 "96-pcr",
                                 storage="warm_37")

            # a plate must be sealed before it can be thermocycled
            p.seal(sample_plate)

            p.thermocycle(
                sample_plate,
                [
                    Thermocycle.builders.group(
                        steps=[
                            Thermocycle.builders.step("95:celsius", "5:minute")
                        ]
                    ),
                    Thermocycle.builders.group(
                        steps=[
                            Thermocycle.builders.step("95:celsius", "30:s"),
                            Thermocycle.builders.step(
                                {"top": "65:celsius", "bottom": "55:celsius"},
                                "20:s"
                            ),
                            Thermocycle.builders.step("72:celsius", "20:s"),
                        ],
                        cycles=30
                    ),
                    Thermocycle.builders.group(
                        steps=[
                            Thermocycle.builders.step("72:celsius", "10:minute")
                        ]
                    )
                ]
            )

        To conduct a qPCR, at least one dye type and the dataref field has to
        be specified.
        The example below uses SYBR dye and the following temperature profile:

            * 1 cycle:
                * 95 degrees for 3 minutes
            * 40 cycles:
                * 95 degrees for 10 seconds
                * 60 degrees for 30 seconds (Read during extension)

        .. code-block:: python

            p = Protocol()
            sample_plate = p.ref("sample_plate",
                                 None,
                                 "96-pcr",
                                 storage="warm_37")

            # a plate must be sealed before it can be thermocycled
            p.seal(sample_plate)

            p.thermocycle(
                sample_plate,
                [
                    Thermocycle.builders.group(
                        steps=[
                            Thermocycle.builders.step("95:celsius", "3:minute")
                        ]
                    ),
                    Thermocycle.builders.group(
                        steps=[
                            Thermocycle.builders.step(
                                "95:celsius",
                                "10:second",
                                read=False
                            ),
                            Thermocycle.builders.step(
                                "95:celsius",
                                "10:second",
                                read=True
                            )
                        ],
                        cycles=40
                    )
                ],
                dataref = "my_qpcr_data",
                dyes = {"SYBR": sample_plate.all_wells().indices()}
            )

        Parameters
        ----------
        ref : Container
            Container to be thermocycled.
        groups : list(dict)
            List of thermocycling instructions formatted as above
        volume : str or Unit, optional
            Volume contained in wells being thermocycled
        dataref : str, optional
            Name of dataref representing read data if performing qPCR
        dyes : dict, optional
            Dictionary mapping dye types to the wells they're used in
        melting_start: str or Unit, optional
            Temperature at which to start the melting curve.
        melting_end: str or Unit, optional
            Temperature at which to end the melting curve.
        melting_increment: str or Unit, optional
            Temperature by which to increment the melting curve. Accepted
            increment values are between 0.1 and 9.9 degrees celsius.
        melting_rate: str or Unit, optional
            Specifies the duration of each temperature step in the melting
            curve.
        lid_temperature: str or Unit, optional
            Specifies the lid temperature throughout the duration of the
            thermocycling instruction

        Returns
        -------
        Thermocycle
            Returns the :py:class:`autoprotocol.instruction.Thermocycle`
            instruction created from the specified parameters

        Raises
        ------
        AttributeError
            If groups are not properly formatted
        TypeError
            If ref to thermocycle is not of type Container.
        ValueError
            Container specified cannot be thermocycled
        ValueError
            Lid temperature is not within bounds

        """
        if not isinstance(ref, Container):
            raise TypeError("Ref must be of type Container.")
        if "thermocycle" not in ref.container_type.capabilities:
            raise ValueError(
                f"Container '{ref.name}' type '{ref.container_type.shortname}', cannot be thermocycled."
            )

        groups = [Thermocycle.builders.group(**_) for _ in groups]

        dyes = Thermocycle.builders.dyes(**(dyes or {}))
        melting = Thermocycle.builders.melting(
            melting_start, melting_end, melting_increment, melting_rate
        )

        # Constants are currently based off the Biorad thermocyclers, and
        # assumes that they are generally reflective of other thermocyclers
        _MIN_LID_TEMP = Unit("30:celsius")
        _MAX_LID_TEMP = Unit("110:celsius")
        if lid_temperature is not None:
            lid_temperature = parse_unit(lid_temperature)
            if not (_MIN_LID_TEMP <= lid_temperature <= _MAX_LID_TEMP):
                raise ValueError(
                    f"Lid temperature {lid_temperature} has to be within "
                    f"[{_MIN_LID_TEMP}, {_MAX_LID_TEMP}]"
                )

        self._add_seal(ref, "thermocycle")
        return self._append_and_return(
            Thermocycle(
                object=ref,
                groups=groups,
                volume=volume,
                dataref=dataref,
                dyes=dyes,
                melting=melting,
                lid_temperature=lid_temperature,
            )
        )

    def incubate(
        self,
        ref: Union[Container, str],
        where: str,
        duration: Union[Unit, str],
        shaking: bool = False,
        co2: float = 0,
        uncovered: bool = False,
        target_temperature: Optional[Union[Unit, str]] = None,
        shaking_params: Optional[IncubateShakingParams] = None,
    ):
        """
        Move plate to designated thermoisolater or ambient area for incubation
        for specified duration.

        Example Usage:

        .. code-block:: python

            p = Protocol()
            sample_plate = p.ref("sample_plate",
                                 None,
                                 "96-pcr",
                                 storage="warm_37")

            # a plate must be sealed/covered before it can be incubated
            p.seal(sample_plate)
            p.incubate(sample_plate, "warm_37", "1:hour", shaking=True)

        Autoprotocol Output:

        .. code-block:: none

            "instructions": [
                {
                   "object": "sample_plate",
                   "op": "seal"
                },
                {
                    "duration": "1:hour",
                    "where": "warm_37",
                    "object": "sample_plate",
                    "shaking": true,
                    "op": "incubate",
                    "co2_percent": 0
                }
              ]


        Parameters
        ----------
        ref : Ref or str
            The container to be incubated
        where : Enum({"ambient", "warm_37", "cold_4", "cold_20", "cold_80"})
            Temperature at which to incubate specified container
        duration : Unit or str
            Length of time to incubate container
        shaking : bool, optional
            Specify whether or not to shake container if available at the
            specified temperature
        co2 : Number, optional
            Carbon dioxide percentage
        uncovered: bool, optional
            Specify whether the container should be uncovered during incubation
        target_temperature : Unit or str, optional
            Specify a target temperature for a device (eg. an incubating block)
            to reach during the specified duration.
        shaking_params: dict, optional
            Specify "path" and "frequency" of shaking parameters to be used
            with compatible devices (eg. thermoshakes)

        Returns
        -------
        Incubate
            Returns the :py:class:`autoprotocol.instruction.Incubate`
            instruction created from the specified parameters

        Raises
        ------
        TypeError
            Invalid input types given, e.g. ref is not of type Container
        RuntimeError
            Incubating uncovered in a location which is shaking

        """
        if not isinstance(ref, Container):
            raise TypeError("Ref needs to be of type Container")
        allowed_uncovered = ["ambient"]
        if uncovered and (where not in allowed_uncovered or shaking):
            raise RuntimeError(
                f"If incubating uncovered, location must be in "
                f"{', '.join(allowed_uncovered)} and not shaking."
            )

        if not isinstance(co2, Number):
            raise TypeError("co2 must be a number.")

        if target_temperature:
            target_temperature = parse_unit(target_temperature, "celsius")

        if not uncovered:
            self._add_cover(ref, "incubate")
        return self._append_and_return(
            Incubate(
                ref, where, duration, shaking, co2, target_temperature, shaking_params
            )
        )

    def absorbance(
        self,
        ref: Union[str, Container],
        wells: WellParam,
        wavelength: Union[str, Unit],
        dataref: str,
        flashes: int = 25,
        incubate_before: Optional[PlateReaderIncubateBefore] = None,
        temperature: Optional[Union[str, Unit]] = None,
        settle_time: Optional[Unit] = None,
    ):
        """
        Read the absorbance for the indicated wavelength for the indicated
        wells. Append an Absorbance instruction to the list of instructions for
        this Protocol object.

        Example Usage:

        .. code-block:: python

            p = Protocol()
            sample_plate = p.ref("sample_plate",
                                 None,
                                 "96-flat",
                                 storage="warm_37")

            p.absorbance(sample_plate, sample_plate.wells_from(0,12),
                         "600:nanometer", "test_reading", flashes=50)

        Autoprotocol Output:

        .. code-block:: none

            "instructions": [
                {
                    "dataref": "test_reading",
                    "object": "sample_plate",
                    "wells": [
                        "A1",
                        "A2",
                        "A3",
                        "A4",
                        "A5",
                        "A6",
                        "A7",
                        "A8",
                        "A9",
                        "A10",
                        "A11",
                        "A12"
                    ],
                    "num_flashes": 50,
                    "wavelength": "600:nanometer",
                    "op": "absorbance"
                }
            ]

        Parameters
        ----------
        ref : str or Container
            Object to execute the absorbance read on
        wells : list(Well) or WellGroup or Well
            WellGroup of wells to be measured or a list of well references in
            the form of ["A1", "B1", "C5", ...]
        wavelength : str or Unit
            wavelength of light absorbance to be read for the indicated wells
        dataref : str
            name of this specific dataset of measured absorbances
        flashes : int, optional
            number of flashes for the read
        temperature: str or Unit, optional
            set temperature to heat plate reading chamber
        settle_time: Unit, optional
            the time before the start of the measurement, defaults
            to vendor specifications
        incubate_before: dict, optional
            parameters for incubation before executing the plate read
            See Also :meth:`Absorbance.builders.incubate_params`

        Returns
        -------
        Absorbance
            Returns the :py:class:`autoprotocol.instruction.Absorbance`
            instruction created from the specified parameters

        Raises
        ------
        TypeError
            Invalid input types, e.g. wells given is of type Well, WellGroup
            or list of wells
        ValueError
            Wells specified are not from the same container
        ValueError
            Settle time has to be greater than 0
        UnitError
            Settle time is not of type Unit

        """
        wells = WellGroup(wells)
        container = set([w.container for w in wells])
        if len(container) > 1:
            raise ValueError(
                "All wells need to be on the same container for Absorbance"
            )
        wells = [str(w.index) for w in wells]

        if incubate_before:
            Absorbance.builders.incubate_params(**incubate_before)

        if settle_time:
            try:
                settle_time = Unit(settle_time)
                if settle_time < Unit(0, "second"):
                    raise ValueError(
                        "'settle_time' must be a time equal " "to or greater than 0."
                    )
            except UnitError as e:
                raise UnitError("'settle_time' must be of type Unit.") from e

        return self._append_and_return(
            Absorbance(
                ref,
                wells,
                wavelength,
                dataref,
                flashes,
                incubate_before,
                temperature,
                settle_time,
            )
        )

    def fluorescence(
        self,
        ref: Union[str, Container],
        wells: WellParam,
        excitation: Union[str, Unit],
        emission: Union[str, Unit],
        dataref: str,
        flashes: Optional[int] = 25,
        temperature: Optional[Union[str, Unit]] = None,
        gain: Optional[float] = None,
        incubate_before: Optional[PlateReaderIncubateBefore] = None,
        detection_mode: Optional[str] = None,
<<<<<<< HEAD
        position_z: Optional[Union[PlateReaderPositionZCalculated, PlateReaderPositionZManual]] = None,
=======
        position_z: Optional[
            Union[PlateReaderPositionZCalculated, PlateReaderPositionZManual]
        ] = None,
>>>>>>> 7c6b8638
        settle_time: Optional[Unit] = None,
        lag_time: Optional[Unit] = None,
        integration_time: Optional[str] = None,
    ):
        """
        Read the fluoresence for the indicated wavelength for the indicated
        wells.  Append a Fluorescence instruction to the list of instructions
        for this Protocol object.

        Example Usage:

        .. code-block:: python

            p = Protocol()
            sample_plate = p.ref("sample_plate",
                                 None,
                                 "96-flat",
                                 storage="warm_37")

            p.fluorescence(sample_plate, sample_plate.wells_from(0,12),
                           excitation="587:nanometer", emission="610:nanometer",
                           dataref="test_reading")

        Autoprotocol Output:

        .. code-block:: none

            "instructions": [
                {
                    "dataref": "test_reading",
                    "excitation": "587:nanometer",
                    "object": "sample_plate",
                    "emission": "610:nanometer",
                    "wells": [
                        "A1",
                        "A2",
                        "A3",
                        "A4",
                        "A5",
                        "A6",
                        "A7",
                        "A8",
                        "A9",
                        "A10",
                        "A11",
                        "A12"
                    ],
                    "num_flashes": 25,
                    "op": "fluorescence"
                }
            ]

        Parameters
        ----------
        ref : str or Container
            Container to plate read.
        wells : list(Well) or WellGroup or Well
            WellGroup of wells to be measured or a list of well references in
            the form of ["A1", "B1", "C5", ...]
        excitation : str or Unit
            Wavelength of light used to excite the wells indicated
        emission : str or Unit
            Wavelength of light to be measured for the indicated wells
        dataref : str
            Name of this specific dataset of measured fluoresence
        flashes : int, optional
            Number of flashes.
        temperature: str or Unit, optional
            set temperature to heat plate reading chamber
        gain: float, optional
            float between 0 and 1, multiplier, gain=0.2 of maximum signal
            amplification
        incubate_before: dict, optional
            parameters for incubation before executing the plate read
            See Also :meth:`Fluorescence.builders.incubate_params`
        detection_mode: str, optional
            set the detection mode of the optics, ["top", "bottom"],
            defaults to vendor specified defaults.
        position_z: dict, optional
            distance from the optics to the surface of the plate transport,
            only valid for "top" detection_mode and vendor capabilities.
            Specified as either a set distance - "manual", OR calculated from
            a WellGroup - "calculated_from_wells".   Only one position_z
            determination may be specified

            .. code-block:: none

                position_z = {
                    "manual": Unit
                    - OR -
                    "calculated_from_wells": []
                }

        settle_time: Unit, optional
            the time before the start of the measurement, defaults
            to vendor specifications
        lag_time: Unit, optional
            time between flashes and the start of the signal integration,
            defaults to vendor specifications
        integration_time: Unit, optional
            duration of the signal recording, per Well, defaults to vendor
            specifications

        Examples
        --------
        position_z:

            .. code-block:: none

                position_z = {
                    "calculated_from_wells": ["plate/A1", "plate/A2"]
                }

                -OR-

                position_z = {
                    "manual": "20:micrometer"
                }

        Returns
        -------
        Fluorescence
            Returns the :py:class:`autoprotocol.instruction.Fluorescence`
            instruction created from the specified parameters

        Raises
        ------
        TypeError
            Invalid input types, e.g. wells given is of type Well, WellGroup
            or list of wells
        ValueError
            Wells specified are not from the same container
        ValueError
            Settle time, integration time or lag time has to be greater than 0
        UnitError
            Settle time, integration time, lag time or position z is not
            of type Unit
        ValueError
            Unknown value given for `detection_mode`
        ValueError
            Position z specified for non-top detection mode
        KeyError
            For position_z, only `manual` and `calculated_from_wells`
            is allowed
        NotImplementedError
            Specifying `calculated_from_wells` as that has not been
            implemented yet

        """
        wells = WellGroup(wells)
        container = set([w.container for w in wells])
        if len(container) > 1:
            raise ValueError(
                "All wells need to be on the same container for Fluorescence"
            )
        wells = [str(w.index) for w in wells]

        if gain is not None and not (0 <= gain <= 1):
            raise ValueError(
                f"fluorescence gain set to {gain} must be between 0 and 1, "
                f"inclusive"
            )

        if incubate_before:
            Fluorescence.builders.incubate_params(**incubate_before)

        valid_detection_modes = ["top", "bottom"]
        if detection_mode and detection_mode not in valid_detection_modes:
            raise ValueError(
                f"Unknown value for 'detection_mode'.  Must be one of "
                f"{valid_detection_modes}."
            )
        if detection_mode == "bottom" and position_z:
            raise ValueError(
                "position_z is only valid for 'top' detection_mode " "measurements."
            )
        if settle_time:
            try:
                settle_time = Unit(settle_time)
                if settle_time < Unit(0, "second"):
                    raise ValueError(
                        "'settle_time' must be a time equal " "to or greater than 0."
                    )
            except UnitError as e:
                raise UnitError("'settle_time' must be of type Unit.") from e
        if lag_time:
            try:
                lag_time = Unit(lag_time)
                if lag_time < Unit(0, "second"):
                    raise ValueError(
                        "'lag_time' must be a time equal " "to or greater than 0."
                    )
            except UnitError as e:
                raise UnitError("'lag_time' must be of type Unit.") from e
        if integration_time:
            try:
                integration_time = Unit(integration_time)
                if integration_time < Unit(0, "second"):
                    raise ValueError(
                        "'integration_time' must be a time equal "
                        "to or greater than 0."
                    )
            except UnitError as e:
                raise UnitError("'integration_time' must be of type Unit.") from e
        if position_z:
            valid_pos_z = ["manual", "calculated_from_wells"]
            if not isinstance(position_z, dict):
                raise TypeError("'position_z' must be of type dict.")
            if len(position_z.keys()) > 1:
                raise ValueError(
                    "'position_z' can only have one mode of calculation "
                    "specified: 'manual' or 'calculated_from_wells'."
                )
            for k in position_z.keys():
                if k not in valid_pos_z:
                    raise KeyError(
                        f"'position_z' keys can only be 'manual' or 'calculated_from_wells'. '{k}' is not a recognized key."
                    )
            if "manual" in position_z.keys():
                try:
                    manual = Unit(position_z["manual"])
                    if manual < Unit(0, "micrometer"):
                        raise ValueError(
                            "'manual' z_position must be a length equal "
                            "to or greater than 0."
                        )
                except UnitError as e:
                    raise UnitError("'manual' position_z must be of type Unit.") from e
            if "calculated_from_wells" in position_z.keys():
                # blocking calculated_from_wells until fully implemented
                # remove below RunTimeError to release feature
                raise NotImplementedError(
                    "This feature, 'calculated_from_wells', "
                    "has not been implemented yet.  Please use "
                    "'position_z':{'manual': 'set_value'} to "
                    "specify a position_z."
                )

                # pragma pylint: disable=unreachable, unused-variable
                z_ws = position_z["calculated_from_wells"]
                if isinstance(z_ws, Well):
                    z_ws = [z_ws]
                    position_z["calculated_from_wells"] = z_ws
                elif isinstance(z_ws, list):
                    if not all(isinstance(w, Well) for w in z_ws):
                        raise TypeError(
                            "All elements in list must be wells for "
                            "position_z, 'calculated_from_wells'."
                        )
                else:
                    raise TypeError(
                        "Wells specified for 'calculated_from_wells' "
                        "must be Well, list of wells, WellGroup."
                    )
                # check z_ws against container/ref for measurement
                # if ref is Container
                if isinstance(ref, Container):
                    try:
                        valid_z_ws = ref.wells(z_ws)
                    except ValueError as e:
                        raise ValueError(
                            "Well indices specified for "
                            "'calculated_from_wells' must "
                            "be valid wells of the ref'd "
                            "container."
                        ) from e
                # pragma pylint: enable=unreachable, unused-variable

        return self._append_and_return(
            Fluorescence(
                ref,
                wells,
                excitation,
                emission,
                dataref,
                flashes,
                incubate_before,
                temperature,
                gain,
                detection_mode,
                position_z,
                settle_time,
                lag_time,
                integration_time,
            )
        )

    def luminescence(
        self,
        ref: Union[str, Container],
        wells: WellParam,
        dataref: str,
        incubate_before: Union[PlateReaderIncubateBefore] = None,
        temperature: Optional[Union[str, Unit]] = None,
        settle_time: Optional[Unit] = None,
        integration_time: Optional[Unit] = None,
    ):
        """
        Read luminescence of indicated wells.

        Example Usage:

        .. code-block:: python

            p = Protocol()
            sample_plate = p.ref("sample_plate",
                                 None,
                                 "96-flat",
                                 storage="warm_37")

            p.luminescence(sample_plate, sample_plate.wells_from(0,12),
                           "test_reading")

        Autoprotocol Output:

        .. code-block:: none

            "instructions": [
                {
                    "dataref": "test_reading",
                    "object": "sample_plate",
                    "wells": [
                        "A1",
                        "A2",
                        "A3",
                        "A4",
                        "A5",
                        "A6",
                        "A7",
                        "A8",
                        "A9",
                        "A10",
                        "A11",
                        "A12"
                    ],
                    "op": "luminescence"
                }
            ]

        Parameters
        ----------
        ref : str or Container
            Container to plate read.
        wells : list(Well) or WellGroup or Well
            WellGroup of wells to be measured or a list of well references in
            the form of ["A1", "B1", "C5", ...]
        dataref : str
            Name of this dataset of measured luminescence readings.
        temperature: str or Unit, optional
            set temperature to heat plate reading chamber
        settle_time: Unit, optional
            the time before the start of the measurement, defaults
            to vendor specifications
        incubate_before: dict, optional
            parameters for incubation before executing the plate read
            See Also :meth:`Absorbance.builders.incubate_params`
        integration_time: Unit, optional
            duration of the signal recording, per Well, defaults to vendor
            specifications

        Returns
        -------
        Luminescence
            Returns the :py:class:`autoprotocol.instruction.Luminescence`
            instruction created from the specified parameters

        Raises
        ------
        TypeError
            Invalid input types, e.g. wells given is of type Well, WellGroup
            or list of wells
        ValueError
            Wells specified are not from the same container
        ValueError
            Settle time or integration time has to be greater than 0
        UnitError
            Settle time or integration time is not of type Unit

        """
        wells = WellGroup(wells)
        container = set([w.container for w in wells])
        if len(container) > 1:
            raise ValueError(
                "All wells need to be on the same container for Luminescence"
            )
        wells = [str(w.index) for w in wells]

        if incubate_before:
            Luminescence.builders.incubate_params(**incubate_before)

        if settle_time:
            try:
                settle_time = Unit(settle_time)
                if settle_time < Unit(0, "second"):
                    raise ValueError(
                        "'settle_time' must be a time equal " "to or greater than 0."
                    )
            except UnitError as e:
                raise UnitError("'settle_time' must be of type Unit.") from e
        if integration_time:
            try:
                integration_time = Unit(integration_time)
                if integration_time < Unit(0, "second"):
                    raise ValueError(
                        "'integration_time' must be a time equal "
                        "to or greater than 0."
                    )
            except UnitError as e:
                raise UnitError("'integration_time' must be of type Unit.") from e

        return self._append_and_return(
            Luminescence(
                ref,
                wells,
                dataref,
                incubate_before,
                temperature,
                settle_time,
                integration_time,
            )
        )

    def gel_separate(
        self,
        wells: WellParam,
        volume: Union[str, Unit],
        matrix: str,
        ladder: str,
        duration: Union[str, Unit],
        dataref: str,
    ):
        """
        Separate nucleic acids on an agarose gel.

        Example Usage:

        .. code-block:: python

            p = Protocol()
            sample_plate = p.ref("sample_plate",
                                 None,
                                 "96-flat",
                                 storage="warm_37")

            p.gel_separate(sample_plate.wells_from(0,12), "10:microliter",
                           "agarose(8,0.8%)", "ladder1", "11:minute",
                           "genotyping_030214")

        Autoprotocol Output:

        .. code-block:: none

            "instructions": [
                {
                    "dataref": "genotyping_030214",
                    "matrix": "agarose(8,0.8%)",
                    "volume": "10:microliter",
                    "ladder": "ladder1",
                    "objects": [
                        "sample_plate/0",
                        "sample_plate/1",
                        "sample_plate/2",
                        "sample_plate/3",
                        "sample_plate/4",
                        "sample_plate/5",
                        "sample_plate/6",
                        "sample_plate/7",
                        "sample_plate/8",
                        "sample_plate/9",
                        "sample_plate/10",
                        "sample_plate/11"
                    ],
                    "duration": "11:minute",
                    "op": "gel_separate"
                }
            ]

        Parameters
        ----------
        wells : list(Well) or WellGroup or Well
            List of wells or WellGroup containing wells to be
            separated on gel.
        volume : str or Unit
            Volume of liquid to be transferred from each well specified to a
            lane of the gel.
        matrix : str
            Matrix (gel) in which to gel separate samples
        ladder : str
            Ladder by which to measure separated fragment size
        duration : str or Unit
            Length of time to run current through gel.
        dataref : str
            Name of this set of gel separation results.

        Returns
        -------
        GelSeparate
            Returns the :py:class:`autoprotocol.instruction.GelSeparate`
            instruction created from the specified parameters

        Raises
        ------
        TypeError
            Invalid input types, e.g. wells given is of type Well, WellGroup
            or list of wells
        ValueError
            Specifying more wells than the number of available lanes in
            the selected matrix

        """
        # Check valid well inputs
        if not is_valid_well(wells):
            raise TypeError(
                "Wells must be of type Well, list of Wells, or " "WellGroup."
            )
        if isinstance(wells, Well):
            wells = WellGroup(wells)
        for w in wells:
            self._remove_cover(w.container, "gel separate")
        max_well = int(matrix.split("(", 1)[1].split(",", 1)[0])
        if len(wells) > max_well:
            raise ValueError(
                "Number of wells is greater than available" "lanes in matrix"
            )

        return self._append_and_return(
            GelSeparate(wells, volume, matrix, ladder, duration, dataref)
        )

    def gel_purify(
        self,
        extracts: List[GelPurifyExtract],
        volume: Union[str, Unit],
        matrix: str,
        ladder: str,
        dataref: str,
    ):
        """
        Separate nucleic acids on an agarose gel and purify according to
        parameters. If gel extract lanes are not specified, they will be
        sequentially ordered and purified on as many gels as necessary.

        Each element in extracts specifies a source loaded in a single lane of
        gel with a list of bands that will be purified from that lane. If the
        same source is to be run on separate lanes, a new dictionary must be
        added to extracts. It is also possible to add an element to extract
        with a source but without a list of bands. In that case, the source
        will be run in a lane without extraction.

        Example Usage:

        .. code-block:: python

            p = Protocol()
            sample_wells = p.ref("test_plate", None, "96-pcr",
                                 discard=True).wells_from(0, 8)
            extract_wells = [p.ref("extract_" + str(i.index), None,
                                   "micro-1.5", storage="cold_4").well(0)
                             for i in sample_wells]


            extracts = [make_gel_extract_params(
                            w,
                            make_band_param(
                                "TE",
                                "5:microliter",
                                80,
                                79,
                                extract_wells[i]))
                            for i, w in enumerate(sample_wells)]

            p.gel_purify(extracts, "10:microliter",
                         "size_select(8,0.8%)", "ladder1",
                         "gel_purify_example")

        Autoprotocol Output:

        For extracts[0]

        .. code-block:: none

            {
                "band_list": [
                    {
                        "band_size_range": {
                            "max_bp": 80,
                            "min_bp": 79
                        },
                        "destination": Well(Container(extract_0), 0, None),
                        "elution_buffer": "TE",
                        "elution_volume": "Unit(5.0, 'microliter')"
                    }
                ],
                "gel": None,
                "lane": None,
                "source": Well(Container(test_plate), 0, None)
            }


        Parameters
        ----------
        extracts: list(dict)
            List of gel extraction parameters
            See Also :meth:`GelPurify.builders.extract`
        volume: str or Unit
            Volume of liquid to be transferred from each well specified to a
            lane of the gel.
        matrix: str
            Matrix (gel) in which to gel separate samples
        ladder: str
            Ladder by which to measure separated fragment size
        dataref: str
            Name of this set of gel separation results.

        Returns
        -------
        GelPurify
            Returns the :py:class:`autoprotocol.instruction.GelPurify`
            instruction created from the specified parameters

        Raises
        -------
        RuntimeError
            If matrix is not properly formatted.
        AttributeError
            If extract parameters are not a list of dictionaries.
        KeyError
            If extract parameters do not contain the specified parameter keys.
        ValueError
            If min_bp is greater than max_bp.
        ValueError
            If extract destination is not of type Well.
        ValueError
            If extract elution volume is not of type Unit
        ValueError
            if extract elution volume is not greater than 0.
        RuntimeError
            If gel extract lanes are set for some but not all extract wells.
        RuntimeError
            If all samples do not fit on single gel type.
        TypeError
            If lane designated for gel extracts is not an integer.
        RuntimeError
            If designated lane index is outside lanes within the gel.
        RuntimeError
            If lanes not designated and number of extracts not equal to number
            of samples.

        """

        from itertools import groupby
        from operator import itemgetter

        try:
            max_well = int(matrix.split("(", 1)[1].split(",", 1)[0])
        except (AttributeError, IndexError) as e:
            raise RuntimeError("Matrix specified is not properly formatted.") from e

        volume = Unit(volume)
        if volume <= Unit("0:microliter"):
            raise ValueError(f"Volume: {volume}, must be greater than 0:microliter")

        if not isinstance(ladder, str):
            raise TypeError(f"Ladder: {ladder}, must be a string")

        if not isinstance(dataref, str):
            raise TypeError(f"Datref: {dataref}, must be a string")

        if not isinstance(extracts, list):
            extracts = [extracts]

        extracts = [GelPurify.builders.extract(**_) for _ in extracts]

        gel_set = [e["gel"] for e in extracts]
        lane_set = [e["lane"] for e in extracts]

        if None in gel_set:
            if any(gel_set):
                raise RuntimeError(
                    "If one extract has gel set, all extracts must have " "gel set"
                )
            else:
                if None in lane_set:
                    if any(lane_set):
                        raise RuntimeError(
                            "If one extract has lane set, all extracts must "
                            "have lane set"
                        )
                    else:
                        for i, e in enumerate(extracts):
                            e["gel"] = i // max_well
                            e["lane"] = i % max_well
                else:
                    for e in extracts:
                        e["gel"] = 0

        sort_key = itemgetter("gel")
        parsed_extracts = [
            list(grp)
            for key, grp in groupby(sorted(extracts, key=sort_key), key=sort_key)
        ]

        instructions = []
        for pe in parsed_extracts:

            lane_set = [e["lane"] for e in pe]

            if len(lane_set) > max_well:
                raise RuntimeError(
                    f"The gel is not large enough to accomodate all lanes: gel has {max_well} wells, {len(lane_set)} lanes specified"
                )

            if None in lane_set:
                if any(lane_set):
                    raise RuntimeError(
                        "If one extract has lane set, all extracts must have "
                        "lane set"
                    )
                else:
                    for i, e in enumerate(pe):
                        e["lane"] = i % max_well
                    lane_set = [e["lane"] for e in pe]

            if sorted(lane_set) != list(range(0, max(lane_set) + 1)):
                raise RuntimeError("Lanes must be contiguous, unique, and start from 0")

            if len(parsed_extracts) > 1:
                dataref_gel = f"{dataref}_{pe[0]['gel']}"
            else:
                dataref_gel = dataref

            pe = sorted(pe, key=itemgetter("lane"))

            samples = [e["source"] for e in pe]

            pe_unpacked = []
            for e in pe:
                for b in e["band_list"]:
                    ext = b
                    ext["lane"] = e["lane"]
                    pe_unpacked.append(ext)

            instructions.append(
                self._append_and_return(
                    GelPurify(samples, volume, matrix, ladder, dataref_gel, pe_unpacked)
                )
            )

        return instructions

    def seal(
        self,
        ref: Container,
        type: Optional[str] = None,
        mode: Optional[str] = None,
        temperature: Optional[Union[Unit, str]] = None,
        duration: Optional[Union[Unit, str]] = None,
    ):
        """
        Seal indicated container using the automated plate sealer.

        Example Usage:

        .. code-block:: python

            p = Protocol()
            sample_plate = p.ref("sample_plate",
                                 None,
                                 "96-pcr",
                                 storage="warm_37")

            p.seal(sample_plate, mode="thermal", temperature="160:celsius")

        Autoprotocol Output:

        .. code-block:: none

            "instructions": [
                {
                    "object": "sample_plate",
                    "type": "ultra-clear",
                    "mode": "thermal",
                    "mode_params": {
                        "temperature": "160:celsius"
                    }
                    "op": "seal"
                }
            ]

        Parameters
        ----------
        ref : Container
           Container to be sealed
        type : str, optional
            Seal type to be used, such as "ultra-clear" or "foil".
        mode: str, optional
            Sealing method to be used, such as "thermal" or "adhesive". Defaults
            to None, which is interpreted sensibly based on the execution
            environment.
        temperature: Unit or str, optional
            Temperature at which to melt the sealing film onto the ref. Only
            applicable to thermal sealing; not respected if the sealing mode
            is adhesive. If unspecified, thermal sealing temperature defaults
            correspond with manufacturer-recommended or internally-optimized
            values for the target container type. Applies only to thermal
            sealing.
        duration: Unit or str, optional
            Duration for which to press the (heated, if thermal) seal down on
            the ref. Defaults to manufacturer-recommended or internally-
            optimized seal times for the target container type. Currently
            applies only to thermal sealing.

        Returns
        -------
        Seal
            Returns the :py:class:`autoprotocol.instruction.Seal`
            instruction created from the specified parameters

        Raises
        ------
        TypeError
            If ref is not of type Container.
        RuntimeError
            If container type does not have `seal` capability.
        RuntimeError
            If seal is not a valid seal type.
        RuntimeError
            If the sealing mode is invalid, or incompatible with the given ref
        RuntimeError
            If thermal sealing params (temperature and/or duration) are
            specified alongside an adhesive sealing mode.
        RuntimeError
            If specified thermal sealing parameters are invalid
        RuntimeError
            If container is already covered with a lid.

        """
        SEALING_MODES = ["thermal", "adhesive"]

        if not isinstance(ref, Container):
            raise TypeError("Container to seal must be of type Container.")
        if "seal" not in ref.container_type.capabilities:
            raise RuntimeError(
                f"Container '{ref.name}' type '{ref.container_type.shortname}',"
                f" cannot be sealed."
            )
        if type is None:
            type = ref.container_type.seal_types[0]
        if type not in SEAL_TYPES:
            raise RuntimeError(f"{type} is not a valid seal type")
        if ref.is_covered():
            raise RuntimeError("A container cannot be sealed over a lid.")
        if not (mode is None or mode in SEALING_MODES):
            raise RuntimeError(f"{mode} is not a valid sealing mode")
        if temperature is not None or duration is not None:
            if mode == "adhesive":
                raise RuntimeError(
                    "Thermal sealing parameters `temperature` and `duration` "
                    "are incompatible with the chosen adhesive sealing mode."
                )
            mode = "thermal"
            mode_params = dict()

            if temperature is not None:
                mode_params["temperature"] = parse_unit(temperature, "celsius")
            if duration is not None:
                mode_params["duration"] = parse_unit(duration, "second")
        else:
            mode_params = None

        if not ref.is_sealed():
            ref.cover = type
            return self._append_and_return(Seal(ref, type, mode, mode_params))

    def unseal(self, ref: Container):
        """
        Remove seal from indicated container using the automated plate
        unsealer.

        Example Usage:

        .. code-block:: python

            p = Protocol()
            sample_plate = p.ref("sample_plate",
                                 None,
                                 "96-pcr",
                                 storage="warm_37")
            # a plate must be sealed to be unsealed
            p.seal(sample_plate)

            p.unseal(sample_plate)

        Autoprotocol Output:

        .. code-block:: none

            "instructions": [
                {
                  "object": "sample_plate",
                  "op": "seal",
                  "type": "ultra-clear"
                },
                {
                  "object": "sample_plate",
                  "op": "unseal"
                }
              ]

        Parameters
        ----------
        ref : Container
            Container to be unsealed.

        Returns
        -------
        Unseal
            Returns the :py:class:`autoprotocol.instruction.Unseal`
            instruction created from the specified parameters

        Raises
        ------
        TypeError
          If ref is not of type Container.
        RuntimeError
          If container is covered with a lid not a seal.

        """
        if not isinstance(ref, Container):
            raise TypeError("Container to unseal must be of type Container.")
        if ref.is_covered():
            raise RuntimeError(
                "A container with a cover cannot be unsealed, "
                "use the instruction uncover."
            )
        if ref.is_sealed():
            ref.cover = None
            unseal_inst = Unseal(ref)
            return self._append_and_return(unseal_inst)

    def cover(
        self,
        ref: Container,
        lid: Optional[str] = None,
        retrieve_lid: Optional[bool] = None,
    ):
        """
        Place specified lid type on specified container

        Example Usage:

        .. code-block:: python

            p = Protocol()
            sample_plate = p.ref("sample_plate",
                                 None,
                                 "96-flat",
                                 storage="warm_37")
            p.cover(sample_plate, lid="universal")

        Autoprotocol Output:

        .. code-block:: none

            "instructions": [
                {
                    "lid": "universal",
                    "object": "sample_plate",
                    "op": "cover"
                }
            ]

        Parameters
        ----------
        ref : Container
            Container to be convered.
        lid : str, optional
            Type of lid to cover the container. Must be a valid lid type for
            the container type.
        retrieve_lid: bool, optional
            Flag to retrieve lid from previously stored location (see uncover).

        Returns
        -------
        Cover
            Returns the :py:class:`autoprotocol.instruction.Cover`
            instruction created from the specified parameters

        Raises
        ------
        TypeError
            If ref is not of type Container.
        RuntimeError
            If container type does not have `cover` capability.
        RuntimeError
            If lid is not a valid lid type.
        RuntimeError
            If container is already sealed with a seal.
        TypeError
            If retrieve_lid is not a boolean.

        """
        if not isinstance(ref, Container):
            raise TypeError("Container to cover must be of type Container.")
        if "cover" not in ref.container_type.capabilities:
            raise RuntimeError(
                f"Container '{ref.name}' type '{ref.container_type.shortname}',"
                f" cannot be covered."
            )
        if lid is None:
            lid = ref.container_type.cover_types[0]
        if lid not in COVER_TYPES:
            raise RuntimeError(f"{lid} is not a valid lid type")
        if ref.is_sealed():
            raise RuntimeError("A container cannot be covered over a seal.")
        if retrieve_lid is not None and not isinstance(retrieve_lid, bool):
            raise TypeError("Cover: retrieve_lid must be of type bool")
        if not ref.is_covered():
            ref.cover = lid
            return self._append_and_return(Cover(ref, lid, retrieve_lid))

    def uncover(self, ref: Container, store_lid: Optional[bool] = None):
        """
        Remove lid from specified container

        Example Usage:

        .. code-block:: python

            p = Protocol()
            sample_plate = p.ref("sample_plate",
                                 None,
                                 "96-flat",
                                 storage="warm_37")
            # a plate must have a cover to be uncovered
            p.cover(sample_plate, lid="universal")

            p.uncover(sample_plate)

        Autoprotocol Output:

        .. code-block:: none

            "instructions": [
                {
                    "lid": "universal",
                    "object": "sample_plate",
                    "op": "cover"
                },
                {
                    "object": "sample_plate",
                    "op": "uncover"
                }
              ]

        Parameters
        ----------
        ref : Container
            Container to remove lid.
        store_lid: bool, optional
            Flag to store the uncovered lid.

        Returns
        -------
        Uncover
            Returns the :py:class:`autoprotocol.instruction.Uncover`
            instruction created from the specified parameters

        Raises
        ------
        TypeError
            If ref is not of type Container.
        RuntimeError
            If container is sealed with a seal not covered with a lid.
        TypeError
            If store_lid is not a boolean.

        """
        if not isinstance(ref, Container):
            raise TypeError("Container to uncover must be of type Container.")
        if ref.is_sealed():
            raise RuntimeError(
                "A container with a seal cannot be uncovered, "
                "use the instruction unseal."
            )
        if store_lid is not None and not isinstance(store_lid, bool):
            raise TypeError("Uncover: store_lid must be of type bool")
        if ref.is_covered():
            ref.cover = None
            return self._append_and_return(Uncover(ref, store_lid))

    def flow_cytometry(
        self,
        dataref: str,
        samples: WellParam,
        lasers: List[FlowCytometryLaser],
        collection_conditions: FlowCytometryCollectionCondition,
        width_threshold: Optional[Union[int, float]] = None,
        window_extension: Optional[Union[int, float]] = None,
        remove_coincident_events: Optional[bool] = None,
    ):
        """
        A non-ambiguous set of parameters for performing flow cytometry.

        Parameters
        ----------
        dataref : str
            Name of dataset that will be returned.
        samples : list(Well) or Well or WellGroup
            Wells to be analyzed
        lasers : list(dict)
            See FlowCytometryBuilders.laser.
        collection_conditions : dict
            See FlowCytometryBuilders.collection_conditions.
        width_threshold : int or float, optional
            Threshold to determine width measurement.
        window_extension : int or float, optional
            Front and rear window extension.
        remove_coincident_events : bool, optional
            Remove coincident events.

        Returns
        -------
        FlowCytometry
            Returns a :py:class:`autoprotocol.instruction.FlowCytometry`
            instruction created from the specified parameters.

        Raises
        ------
        TypeError
            If `lasers` is not of type list.
        TypeError
            If `samples` is not of type Well, list of Well, or WellGroup.
        TypeError
            If `width_threshold` is not a number.
        TypeError
            If `window_extension` is not a number.
        TypeError
            If `remove_coincident_events` is not of type bool.

        Examples
        --------
        Example flow cytometry protocol

        .. code-block:: python

            p = Protocol()
            plate = p.ref("sample-plate", cont_type="384-flat", discard=True)

            lasers = [FlowCytometry.builders.laser(
                excitation="405:nanometers",
                channels=[
                    FlowCytometry.builders.channel(
                        emission_filter=FlowCytometry.builders.emission_filter(
                            channel_name="VL1",
                            shortpass="415:nanometers",
                            longpass="465:nanometers"
                        ),
                        detector_gain="10:millivolts"
                    )
                ]
            )]

            collection_conds = FlowCytometry.builders.collection_conditions(
                acquisition_volume="5.0:ul",
                flowrate="12.5:ul/min",
                wait_time="10:seconds",
                mix_cycles=10,
                mix_volume="10:ul",
                rinse_cycles=10
            )

            p.flow_cytometry("flow-1234", plate.wells_from(0, 3), lasers,
                             collection_conds)

        Autoprotocol Output:

        .. code-block:: json

            {
              "op": "flow_cytometry",
              "dataref": "flow-1234",
              "samples": [
                "sample-plate/0",
                "sample-plate/1",
                "sample-plate/2"
              ],
              "lasers": [
                {
                  "excitation": "405:nanometer",
                  "channels": [
                    {
                      "emission_filter": {
                        "channel_name": "VL1",
                        "shortpass": "415:nanometer",
                        "longpass": "465:nanometer"
                      },
                      "detector_gain": "10:millivolt"
                    }
                  ]
                }
              ],
              "collection_conditions": {
                "acquisition_volume": "5:microliter",
                "flowrate": "12.5:microliter/minute",
                "stop_criteria": {
                  "volume": "5:microliter"
                },
                "wait_time": "10:second",
                "mix_cycles": 10,
                "mix_volume": "10:microliter",
                "rinse_cycles": 10
              }
            }

        """
        if not isinstance(lasers, list):
            raise TypeError("lasers must be of type list.")

        if not is_valid_well(samples):
            raise TypeError(
                "samples must be of type Well, list of Well, " "or WellGroup."
            )

        if width_threshold is not None:
            if not isinstance(width_threshold, Number):
                raise TypeError("width_threshold must be a number.")

        if window_extension is not None:
            if not isinstance(window_extension, Number):
                raise TypeError("window_extension must be a number.")

        if remove_coincident_events is not None:
            if not isinstance(remove_coincident_events, bool):
                raise TypeError("remove_coincident_events must be of type " "bool.")

        lasers = [
            FlowCytometry.builders.laser(
                channels=l.channels,
                excitation=l.excitation,
                power=l.power,
                area_scaling_factor=l.area_scaling_factor,
            )
            for l in lasers
        ]

        collection_conditions = FlowCytometry.builders.collection_conditions(
            acquisition_volume=collection_conditions.acquisition_volume,
            flowrate=collection_conditions.flowrate,
            wait_time=collection_conditions.wait_time,
            mix_cycles=collection_conditions.mix_cycles,
            mix_volume=collection_conditions.mix_volume,
            rinse_cycles=collection_conditions.rinse_cycles,
            stop_criteria=collection_conditions.stop_criteria,
        )

        return self._append_and_return(
            FlowCytometry(
                dataref,
                samples,
                lasers,
                collection_conditions,
                width_threshold,
                window_extension,
                remove_coincident_events,
            )
        )

    def flow_analyze(
        self,
        dataref: str,
        FSC: FlowAnalyzeChannel,
        SSC: FlowAnalyzeChannel,
        neg_controls: List[FlowAnalyzeNegControls],
        samples: List[FlowAnalyzeSample],
        colors: Optional[List[FlowAnalyzeColors]] = None,
        pos_controls: Optional[List[FlowAnalyzePosControls]] = None,
    ):
        """
        Perform flow cytometry. The instruction will be executed within the
        voltage range specified for each channel, optimized for the best sample
        separation/distribution that can be achieved within these limits. The
        vendor will specify the device that this instruction is executed on and
        which excitation and emission spectra are available. At least one
        negative control is required, which will be used to define data
        acquisition parameters as well as to determine any autofluorescent
        properties for the sample set. Additional negative positive control
        samples are optional. Positive control samples will be used to
        optimize single color signals and, if desired, to minimize bleed into
        other channels.


        For each sample this instruction asks you to specify the `volume`
        and/or `captured_events`. Vendors might also require `captured_events`
        in case their device does not support volumetric sample intake. If
        both conditions are supported, the vendor will specify if data will be
        collected only until the first one is met or until both conditions are
        fulfilled.

        Example Usage:

        .. code-block:: python

            p = Protocol()
            dataref = "test_ref"
            FSC = {"voltage_range": {"low": "230:volt", "high": "280:volt"},
                   "area": True, "height": True, "weight": False}
            SSC = {"voltage_range": {"low": "230:volt", "high": "280:volt"},
                   "area": True, "height": True, "weight": False}
            neg_controls = {"well": "well0", "volume": "100:microliter",
                            "captured_events": 5, "channel": "channel0"}
            samples = [
                {
                    "well": "well0",
                    "volume": "100:microliter",
                    "captured_events": 9
                }
            ]

            p.flow_analyze(dataref, FSC, SSC, neg_controls,
                           samples, colors=None, pos_controls=None)


        Autoprotocol Output:

        .. code-block:: json

            {
                "channels": {
                    "FSC": {
                        "voltage_range": {
                            "high": "280:volt",
                            "low": "230:volt"
                        },
                        "area": true,
                        "height": true,
                        "weight": false
                    },
                    "SSC": {
                        "voltage_range": {
                            "high": "280:volt",
                            "low": "230:volt"
                        },
                        "area": true,
                        "height": true,
                        "weight": false
                    }
                },
                "op": "flow_analyze",
                "negative_controls": {
                    "channel": "channel0",
                    "well": "well0",
                    "volume": "100:microliter",
                    "captured_events": 5
                },
                "dataref": "test_ref",
                "samples": [
                    {
                        "well": "well0",
                        "volume": "100:microliter",
                        "captured_events": 9
                    }
                ]
            }

        Parameters
        ----------
        dataref : str
            Name of flow analysis dataset generated.
        FSC : dict
            Dictionary containing FSC channel parameters in the form of:

            .. code-block:: none

                {
                    "voltage_range": {
                        "low": "230:volt",
                        "high": "280:volt"
                    },
                    "area": true,             //default: true
                    "height": true,           //default: true
                    "weight": false           //default: false
                }

        SSC : dict
            Dictionary of SSC channel parameters in the form of:

            .. code-block:: none

                {
                    "voltage_range": {
                        "low": <voltage>,
                        "high": <voltage>"
                    },
                    "area": true,             //default: true
                    "height": true,           //default: false
                    "weight": false           //default: false
                }

        neg_controls : list(dict)
            List of negative control wells in the form of:

            .. code-block:: none

                {
                    "well": well,
                    "volume": volume,
                    "captured_events": integer,    // optional, default infinity
                    "channel": [channel_name]
                }

            at least one negative control is required.
        samples : list(dict)
            List of samples in the form of:

            .. code-block:: none

                {
                    "well": well,
                    "volume": volume,
                    "captured_events": integer     // optional, default infinity
                }

            at least one sample is required
        colors : list(dict), optional
            Optional list of colors in the form of:

            .. code-block:: none

                [
                    {
                        "name": "FitC",
                        "emission_wavelength": "495:nanometer",
                        "excitation_wavelength": "519:nanometer",
                        "voltage_range": {
                            "low": <voltage>,
                            "high": <voltage>
                        },
                        "area": true,             //default: true
                        "height": false,          //default: false
                        "weight": false           //default: false
                    }, ...
                ]

        pos_controls : list(dict), optional
            Optional list of positive control wells in the form of:

            .. code-block:: none

                [
                    {
                        "well": well,
                        "volume": volume,
                        "captured_events": integer,      // default: infinity
                        "channel": [channel_name],
                        "minimize_bleed": [{             // optional
                          "from": color,
                          "to": [color]
                    }, ...
                ]

        Returns
        -------
        FlowAnalyze
            Returns the :py:class:`autoprotocol.instruction.FlowAnalyze`
            instruction created from the specified parameters

        Raises
        ------
        TypeError
            If inputs are not of the correct type.
        UnitError
            If unit inputs are not properly formatted.
        AssertionError
            If required parameters are missing.
        ValueError
            If volumes are not correctly formatted or present.

        """
        sources = []
        controls = []
        if not isinstance(samples, list):
            raise TypeError("Samples must be of type list.")
        else:
            sources.extend(samples)
        if not isinstance(neg_controls, list):
            raise TypeError("Neg_controls must be of type list.")
        else:
            sources.extend(neg_controls)
            controls.extend(neg_controls)
        if pos_controls and not isinstance(pos_controls, list):
            raise TypeError("Pos_controls must be of type list.")
        elif pos_controls:
            sources.extend(pos_controls)
            controls.extend(neg_controls)

        for s in sources:
            if not isinstance(s.get("well"), Well):
                raise TypeError(
                    "The well for each sample or control must " "be of type Well."
                )
            try:
                Unit(s.get("volume"))
            except (ValueError, TypeError) as e:
                raise ValueError(
                    f"Each sample or control must indicate a "
                    f"volume of type unit. {e}"
                ) from e
            if s.get("captured_events") and not isinstance(
                s.get("captured_events"), int
            ):
                raise TypeError(
                    "captured_events is optional, if given it"
                    " must be of type integer."
                )
        for c in controls:
            if not isinstance(c.get("channel"), list):
                raise TypeError(
                    "Channel must be a list of strings "
                    "indicating the colors/channels that this"
                    " control is to be used for."
                )
            if c.get("minimize_bleed") and not isinstance(
                c.get("minimize_bleed"), list
            ):
                raise TypeError("Minimize_bleed must be of type list.")
            elif c.get("minimize_bleed"):
                for b in c["minimize_bleed"]:
                    if not isinstance(b, dict):
                        raise TypeError(
                            "Minimize_bleed must be a list of "
                            "dictonaries. Dictonary was not found"
                        )
                    else:
                        if not b.get("from"):
                            raise ValueError(
                                "Minimize_bleed dictonaries must" " have a key `from`"
                            )
                        else:
                            if not isinstance(b["from"], str):
                                raise TypeError(
                                    "Minimize_bleed `from` must "
                                    "have a string as value"
                                )
                        if not b.get("to"):
                            raise ValueError(
                                "Minimize_bleed dictonaries must" " have a key `to`"
                            )
                        else:
                            if not isinstance(b["to"], list):
                                raise ValueError(
                                    "Minimize_bleed `to` must " "have a list as value"
                                )
                            else:
                                for t in b["to"]:
                                    if not isinstance(t, str):
                                        raise TypeError(
                                            "Minimize_bleed `to` "
                                            "list must contain "
                                            "strings."
                                        )
        assert FSC and SSC, "You must include parameters for FSC and SSC " "channels."
        channels = {}
        channels["FSC"] = FSC
        channels["SSC"] = SSC
        for c in channels.values():
            if not isinstance(c, dict):
                raise TypeError("Each channel must be of type dict.")
            assert c["voltage_range"], (
                "You must include a voltage_range for" " each channel."
            )
            assert c["voltage_range"]["high"], (
                "You must include an upper "
                "limit for the volage range"
                "in each channel."
            )
            assert c["voltage_range"]["low"], (
                "You must include a lower "
                "limit for the volage range "
                "in each channel."
            )
        if colors:
            if not isinstance(colors, list):
                raise TypeError("Colors must be of type list.")
            else:
                for c in colors:
                    if not isinstance(c, dict):
                        raise TypeError("Colors must contain elements of " "type dict.")
                    else:
                        if not c.get("name") or not isinstance(c.get("name"), str):
                            raise TypeError(
                                "Each color must have a `name` "
                                "that is of type string."
                            )
                        if c.get("emission_wavelength"):
                            try:
                                Unit(c.get("emission_wavelength"))
                            except (UnitError) as e:
                                raise UnitError(
                                    "Each `emission_wavelength` "
                                    "must be of type unit."
                                ) from e
                        else:
                            raise ValueError(
                                "Each color must have an " "`emission_wavelength`."
                            )
                        if c.get("excitation_wavelength"):
                            try:
                                Unit(c.get("excitation_wavelength"))
                            except (UnitError) as e:
                                raise UnitError(
                                    "Each `excitation_wavelength` "
                                    "must be of type unit."
                                ) from e
                        else:
                            raise ValueError(
                                "Each color must have an " "`excitation_wavelength`."
                            )

        for s in sources:
            self._remove_cover(s["well"].container, "flow_analyze")

        return self._append_and_return(
            FlowAnalyze(dataref, FSC, SSC, neg_controls, samples, colors, pos_controls)
        )

    def oligosynthesize(self, oligos: List[OligosynthesizeOligo]):
        """
        Specify a list of oligonucleotides to be synthesized and a destination
        for each product.

        Example Usage:

        .. code-block:: python

            oligo_1 = p.ref("oligo_1", None, "micro-1.5", discard=True)

            p.oligosynthesize([{"sequence": "CATGGTCCCCTGCACAGG",
                                "destination": oligo_1.well(0),
                                "scale": "25nm",
                                "purification": "standard"}])

        Autoprotocol Output:

        .. code-block:: none

            "instructions": [
                {
                    "oligos": [
                        {
                            "destination": "oligo_1/0",
                            "sequence": "CATGGTCCCCTGCACAGG",
                            "scale": "25nm",
                            "purification": "standard"
                        }
                    ],
                    "op": "oligosynthesize"
                }
            ]

        Parameters
        ----------
        oligos : list(dict)
            List of oligonucleotides to synthesize.  Each dictionary should
            contain the oligo's sequence, destination, scale and purification

            .. code-block:: none

                [
                    {
                        "destination": "my_plate/A1",
                        "sequence": "GATCRYMKSWHBVDN",
                        // - standard IUPAC base codes
                        // - IDT also allows rX (RNA), mX (2' O-methyl RNA), and
                        //   X*/rX*/mX* (phosphorothioated)
                        // - they also allow inline annotations for
                        //   modifications,
                        //   e.g. "GCGACTC/3Phos/" for a 3' phosphorylation
                        //   e.g. "aggg/iAzideN/cgcgc" for an
                        //   internal modification
                        "scale": "25nm" | "100nm" | "250nm" | "1um",
                        "purification": "standard" | "page" | "hplc",
                        // default: standard
                    }, ...
                ]

        Returns
        -------
        Oligosynthesize
            Returns the :py:class:`autoprotocol.instruction.Oligosynthesize`
            instruction created from the specified parameters

        """
        return self._append_and_return(Oligosynthesize(oligos))

    def autopick(
        self,
        pick_groups: List[AutopickGroup],
        criteria: Optional[Dict[str, Any]] = None,
        dataref: str = "autopick",
    ):
        """

        Pick colonies from the agar-containing location(s) specified in
        `sources` to the location(s) specified in `dests` in highest to lowest
        rank order until there are no more colonies available.  If fewer than
        min_abort pickable colonies have been identified from the location(s)
        specified in `sources`, the run will stop and no further instructions
        will be executed.

        Example Usage:

        Autoprotocol Output:

        Parameters
        ----------
        pick_groups: List of AutopickGroups
            sources : Well or WellGroup or list(Well) or list(WellGroup) or list(list(Well))
                Reference wells containing agar and colonies to pick
            destinations : Well or WellGroup or list(Well) or list(WellGroup) or list(list(Well))
                List of destination(s) for picked colonies
            min_abort : int
                Total number of colonies that must be detected in the aggregate
                list of `from` wells to avoid aborting the entire run. Value of 0
                prevents aborting regardless of amount detected.
        criteria : dict
            Dictionary of autopicking criteria.
        dataref: str
            Name of dataset to save the picked colonies to

        Returns
        -------
        Autopick
            Returns the :py:class:`autoprotocol.instruction.Autopick`
            instruction created from the specified parameters

        Raises
        ------
        TypeError
            Invalid input types for sources and dests
        ValueError
            Source wells are not all from the same container

        """
        groups = []
        for group in pick_groups:
            groups.append(self.__process_pick_group(group))

        # Current device requirement is that all autopick group sources are from the same container
        if len(set([s.container for pick in groups for s in pick["from"]])) > 1:
            raise ValueError(
                "All source wells for autopick must exist " "on the same container"
            )

        for group in groups:
            for s in group["from"]:
                self._remove_cover(s.container, "autopick")
            for d in group["to"]:
                self._remove_cover(d.container, "autopick")

        criteria = {} if criteria is None else criteria

        return self._append_and_return(Autopick(groups, criteria, dataref))

    def __process_pick_group(
        self, pick_group: AutopickGroup
    ) -> Dict[str, Union[WellGroup, int]]:
        if not isinstance(pick_group, AutopickGroup):
            raise TypeError(
                "Autopick groups must use provided AutopickGroup dataclass."
            )

        # Check valid well inputs
        if not is_valid_well(pick_group.source):
            raise TypeError(
                "Source must be of type Well, list of Wells, or " "WellGroup."
            )
        if not is_valid_well(pick_group.destination):
            raise TypeError(
                "Destinations (dests) must be of type Well, "
                "list of Wells, or WellGroup."
            )
        pick = {}

        pick["from"] = WellGroup(pick_group.source)
        pick["to"] = WellGroup(pick_group.destination)
        pick["min_abort"] = pick_group.min_abort
        return pick

    def mag_dry(
        self,
        head: str,
        container: Container,
        duration: Union[str, Unit],
        new_tip: bool = False,
        new_instruction: bool = False,
    ):
        """

        Dry beads with magnetized tips above and outside a container for a set
        time.

        Example Usage:

        .. code-block:: python

            p = Protocol()
            plate = p.ref("plate_0", None, "96-pcr", storage="cold_20")

            p.mag_dry("96-pcr", plate, "30:minute", new_tip=False,
                      new_instruction=False)

        Autoprotocol Output:

        .. code-block:: none

            "instructions": [
                {
                  "groups": [
                    [
                      {
                        "dry": {
                          "duration": "30:minute",
                          "object": "plate_0"
                        }
                      }
                    ]
                  ],
                  "magnetic_head": "96-pcr",
                  "op": "magnetic_transfer"
                }
              ]

        Parameters
        ----------
        head : str
            Magnetic head to use for the magnetic bead transfers
        container : Container
            Container to dry beads above
        duration : str or Unit
            Time for drying
        new_tip : bool
            Specify whether to use a new tip to complete the step
        new_instruction: bool
            Specify whether to create a new magnetic_transfer instruction

        Returns
        -------
        MagneticTransfer
            Returns the :py:class:`autoprotocol.instruction.MagneticTransfer`
            instruction created from the specified parameters

        """
        mag = MagneticTransfer.builders.mag_dry(object=container, duration=duration)
        self._remove_cover(container, "mag_dry")
        return self._add_mag(mag, head, new_tip, new_instruction, "dry")

    def mag_incubate(
        self,
        head: str,
        container: Container,
        duration: Union[str, Unit],
        magnetize: bool = False,
        tip_position: float = 1.5,
        temperature: Optional[Union[str, Unit]] = None,
        new_tip: bool = False,
        new_instruction: bool = False,
    ):
        """

        Incubate the container for a set time with tips set at `tip_position`.

        Example Usage:

        .. code-block:: python

            p = Protocol()
            plate = p.ref("plate_0", None, "96-pcr", storage="cold_20")

            p.mag_incubate("96-pcr", plate, "30:minute", magnetize=False,
                           tip_position=1.5, temperature=None, new_tip=False)

        Autoprotocol Output:

        .. code-block:: none

            "instructions": [
                {
                    "groups": [
                        [
                            {
                                "incubate": {
                                    "duration": "30:minute",
                                    "tip_position": 1.5,
                                    "object": "plate_0",
                                    "magnetize": false,
                                    "temperature": null
                                }
                            }
                        ]
                    ],
                    "magnetic_head": "96-pcr",
                    "op": "magnetic_transfer"
                }
            ]

        Parameters
        ----------
        head : str
            Magnetic head to use for the magnetic bead transfers
        container : Container
            Container to incubate beads
        duration : str or Unit
            Time for incubation
        magnetize : bool
            Specify whether to magnetize the tips
        tip_position : float
            Position relative to well height that tips are held
        temperature: str or Unit, optional
            Temperature heat block is set at
        new_tip : bool
            Specify whether to use a new tip to complete the step
        new_instruction: bool
            Specify whether to create a new magnetic_transfer instruction

        Returns
        -------
        MagneticTransfer
            Returns the :py:class:`autoprotocol.instruction.MagneticTransfer`
            instruction created from the specified parameters

        """
        mag = MagneticTransfer.builders.mag_incubate(
            object=container,
            duration=duration,
            magnetize=magnetize,
            tip_position=tip_position,
            temperature=temperature,
        )
        self._remove_cover(container, "mag_incubate")
        return self._add_mag(mag, head, new_tip, new_instruction, "incubate")

    def mag_collect(
        self,
        head: str,
        container: Container,
        cycles: int,
        pause_duration: Union[str, Unit],
        bottom_position: float = 0.0,
        temperature: Union[str, Unit] = None,
        new_tip: bool = False,
        new_instruction: bool = False,
    ):
        """

        Collect beads from a container by cycling magnetized tips in and out
        of the container with an optional pause at the bottom of the insertion.

        Example Usage:

        .. code-block:: python

            p = Protocol()
            plate = p.ref("plate_0", None, "96-pcr", storage="cold_20")

            p.mag_collect("96-pcr", plate, 5, "30:second", bottom_position=
                          0.0, temperature=None, new_tip=False,
                          new_instruction=False)

        Autoprotocol Output:

        .. code-block:: none

            "instructions": [
                {
                    "groups": [
                        [
                            {
                                "collect": {
                                    "bottom_position": 0,
                                    "object": "plate_0",
                                    "temperature": null,
                                    "cycles": 5,
                                    "pause_duration": "30:second"
                                }
                            }
                        ]
                    ],
                    "magnetic_head": "96-pcr",
                    "op": "magnetic_transfer"
                }
            ]

        Parameters
        ----------
        head : str
            Magnetic head to use for the magnetic bead transfers
        container : Container
            Container to incubate beads
        cycles: int
            Number of cycles to raise and lower tips
        pause_duration : str or Unit
            Time tips are paused in bottom position each cycle
        bottom_position : float
            Position relative to well height that tips are held during pause
        temperature: str or Unit
            Temperature heat block is set at
        new_tip : bool
            Specify whether to use a new tip to complete the step
        new_instruction: bool
            Specify whether to create a new magnetic_transfer instruction

        Returns
        -------
        MagneticTransfer
            Returns the :py:class:`autoprotocol.instruction.MagneticTransfer`
            instruction created from the specified parameters

        """

        mag = MagneticTransfer.builders.mag_collect(
            object=container,
            cycles=cycles,
            pause_duration=pause_duration,
            bottom_position=bottom_position,
            temperature=temperature,
        )
        self._remove_cover(container, "mag_collect")
        return self._add_mag(mag, head, new_tip, new_instruction, "collect")

    def mag_release(
        self,
        head: str,
        container: Container,
        duration: Union[str, Unit],
        frequency: Union[str, Unit],
        center: float = 0.5,
        amplitude: float = 0.5,
        temperature: Optional[Union[str, Unit]] = None,
        new_tip: bool = False,
        new_instruction: bool = False,
    ):
        """

        Release beads into a container by cycling tips in and out of the
        container with tips unmagnetized.

        Example Usage:

        .. code-block:: python

            p = Protocol()
            plate = p.ref("plate_0", None, "96-pcr", storage="cold_20")

            p.mag_release("96-pcr", plate, "30:second", "60:hertz", center=0.75,
                          amplitude=0.25, temperature=None, new_tip=False,
                          new_instruction=False)

        Autoprotocol Output:

        .. code-block:: none

            "instructions": [
                {
                    "groups": [
                        [
                            {
                                "release": {
                                    "center": 0.75,
                                    "object": "plate_0",
                                    "frequency": "2:hertz",
                                    "amplitude": 0.25,
                                    "duration": "30:second",
                                    "temperature": null
                                }
                            }
                        ]
                    ],
                    "magnetic_head": "96-pcr",
                    "op": "magnetic_transfer"
                }
            ]

        Parameters
        ----------
        head : str
            Magnetic head to use for the magnetic bead transfers
        container : Container
            Container to incubate beads
        duration : str or Unit
            Total time for this sub-operation
        frequency : str or Unit
            Cycles per second (hertz) that tips are raised and lowered
        center : float
            Position relative to well height where oscillation is centered
        amplitude : float
            Distance relative to well height to oscillate around "center"
        temperature: str or Unit
            Temperature heat block is set at
        new_tip : bool
            Specify whether to use a new tip to complete the step
        new_instruction: bool
            Specify whether to create a new magnetic_transfer instruction

        Returns
        -------
        MagneticTransfer
            Returns the :py:class:`autoprotocol.instruction.MagneticTransfer`
            instruction created from the specified parameters

        """

        mag = MagneticTransfer.builders.mag_release(
            object=container,
            duration=duration,
            frequency=frequency,
            center=center,
            amplitude=amplitude,
            temperature=temperature,
        )
        self._remove_cover(container, "mag_release")
        return self._add_mag(mag, head, new_tip, new_instruction, "release")

    def mag_mix(
        self,
        head: str,
        container: Container,
        duration: Union[str, Unit],
        frequency: Union[str, Unit],
        center: float = 0.5,
        amplitude: float = 0.5,
        magnetize: bool = False,
        temperature: Optional[Union[str, Unit]] = None,
        new_tip: bool = False,
        new_instruction: bool = False,
    ):
        """

        Mix beads in a container by cycling tips in and out of the
        container.

        Example Usage:

        .. code-block:: python

            p = Protocol()
            plate = p.ref("plate_0", None, "96-pcr", storage="cold_20")

            p.mag_mix("96-pcr", plate, "30:second", "60:hertz", center=0.75,
                      amplitude=0.25, magnetize=True, temperature=None,
                      new_tip=False, new_instruction=False)

        Autoprotocol Output:

        .. code-block:: none

            "instructions": [
                {
                    "groups": [
                        [
                            {
                                "mix": {
                                    "center": 0.75,
                                    "object": "plate_0",
                                    "frequency": "2:hertz",
                                    "amplitude": 0.25,
                                    "duration": "30:second",
                                    "magnetize": true,
                                    "temperature": null
                                }
                            }
                        ]
                    ],
                    "magnetic_head": "96-pcr",
                    "op": "magnetic_transfer"
                }
            ]

        Parameters
        ----------
        head : str
            Magnetic head to use for the magnetic bead transfers
        container : Container
            Container to incubate beads
        duration : str or Unit
            Total time for this sub-operation
        frequency : str or Unit
            Cycles per second (hertz) that tips are raised and lowered
        center : float
            Position relative to well height where oscillation is centered
        amplitude : float
            Distance relative to well height to oscillate around "center"
        magnetize : bool
            Specify whether to magnetize the tips
        temperature: str or Unit
            Temperature heat block is set at
        new_tip : bool
            Specify whether to use a new tip to complete the step
        new_instruction: bool
            Specify whether to create a new magnetic_transfer instruction

        Returns
        -------
        MagneticTransfer
            Returns the :py:class:`autoprotocol.instruction.MagneticTransfer`
            instruction created from the specified parameters

        """

        mag = MagneticTransfer.builders.mag_mix(
            object=container,
            duration=duration,
            frequency=frequency,
            center=center,
            amplitude=amplitude,
            magnetize=magnetize,
            temperature=temperature,
        )
        self._remove_cover(container, "mag_mix")
        return self._add_mag(mag, head, new_tip, new_instruction, "mix")

    def image_plate(self, ref: Union[str, Container], mode: str, dataref: str):

        """
        Capture an image of the specified container.

        Example Usage:

        .. code-block:: python

            p = Protocol()

            agar_plate = p.ref("agar_plate", None, "1-flat", discard=True)
            bact = p.ref("bacteria", None, "micro-1.5", discard=True)

            p.spread(bact.well(0), agar_plate.well(0), "55:microliter")
            p.incubate(agar_plate, "warm_37", "18:hour")
            p.image_plate(agar_plate, mode="top", dataref="my_plate_image_1")


        Autoprotocol Output:

        .. code-block:: json

            {
              "refs": {
                "bacteria": {
                  "new": "micro-1.5",
                  "discard": true
                },
                "agar_plate": {
                  "new": "1-flat",
                  "discard": true
                }
              },
              "instructions": [
                {
                  "volume": "55.0:microliter",
                  "to": "agar_plate/0",
                  "from": "bacteria/0",
                  "op": "spread"
                },
                {
                  "where": "warm_37",
                  "object": "agar_plate",
                  "co2_percent": 0,
                  "duration": "18:hour",
                  "shaking": false,
                  "op": "incubate"
                },
                {
                  "dataref": "my_plate_image_1",
                  "object": "agar_plate",
                  "mode": "top",
                  "op": "image_plate"
                }
              ]
            }


        Parameters
        ----------
        ref : str or Container
            Container to take image of
        mode : str
            Imaging mode (currently supported: "top")
        dataref : str
            Name of data reference of resulting image

        Returns
        -------
        ImagePlate
            Returns the :py:class:`autoprotocol.instruction.ImagePlate`
            instruction created from the specified parameters

        """
        return self._append_and_return(ImagePlate(ref, mode, dataref))

    def provision(
        self,
        resource_id: str,
        dests: WellParam,
        amounts: Optional[Union[str, Unit, List[Unit], List[str]]] = None,
        volumes: Optional[Union[str, Unit, List[Unit], List[str]]] = None,
        informatics: Optional[List[Informatics]] = None,
    ):
        """
        Provision a commercial resource from a catalog into the specified
        destination well(s).  A new tip is used for each destination well
        specified to avoid contamination.

        Parameters
        ----------
        resource_id : str
          Resource ID from catalog.
        dests : Well or WellGroup or list(Well)
          Destination(s) for specified resource.
        amounts : str or Unit or list(str) or list(Unit)
          Volume(s) or Mass(es) to transfer of the resource to each destination well.  If
          one volume or mass is specified, each destination well receive that volume or mass of
          the resource.  If destinations should receive different volume or mass, each
          one should be specified explicitly in a list matching the order of the
          specified destinations.
          Note:  Volumes and amounts arguments are mutually exclusive. Only one is required
        volumes : str or Unit or list(str) or list(Unit)
          Volume to transfer of the resource to each destination well.  If
          one volume is specified, each destination well receive that volume of the resource.
          If destinations should receive different volumes, each
          one should be specified explicitly in a list matching the order of the
          specified destinations.
          Note:  Volumes and amounts arguments are mutually exclusive. Only one is required
        informatics: list(Informatics)
          List of Informatics detailing aliquot effects intended from this instruction.

        Raises
        ------
        TypeError
            If resource_id is not a string.
        TypeError
            If the unit provided is not supported
        TypeError
            If volume or mass is not specified as a string or Unit (or a list of either)
        RuntimeError
            If length of the list of volumes or masses specified does not match the number
            of destination wells specified.
        ValueError
            If the resource measurement mode is volume and the provision exceeds max capacity of well.
        ValueError
            If the provisioning of volumes or amounts are not supported.

        Returns
        -------
        list(Provision)
            :py:class:`autoprotocol.instruction.Provision` instruction object(s) to be appended and returned

        """

        # Check valid well inputs
        if not is_valid_well(dests):
            raise TypeError(
                "Destinations (dests) must be of type Well, "
                "list of Wells, or WellGroup."
            )
        dests = WellGroup(dests)

        if not isinstance(resource_id, str):
            raise TypeError("Resource ID must be a string.")

        if (volumes is None and amounts is None) or (volumes and amounts):
            raise ValueError(
                "Either volumes or amounts should have value(s), but not both."
            )

        if volumes:
            provision_amounts = volumes
        else:
            provision_amounts = amounts

        if not isinstance(provision_amounts, list):
            provision_amounts = [Unit(provision_amounts)] * len(dests)
        else:
            if len(provision_amounts) != len(dests):
                raise RuntimeError(
                    "To provision a resource into multiple "
                    "destinations with multiple volumes or masses, the  "
                    "list of volumes or masses must correspond with the "
                    "destinations in length and in order."
                )
            provision_amounts = [
                parse_unit(v, ["liter", "gram"]) for v in provision_amounts
            ]

        measurement_mode = self._identify_provision_mode(provision_amounts)

        provision_instructions_to_return: Provision = []
        for d, amount in zip(dests, provision_amounts):
            if d.container.is_covered() or d.container.is_sealed():
                self._remove_cover(d.container, "provision")

            xfer = {"well": d, measurement_mode: amount}

            if measurement_mode == "volume":
                d_max_vol = d.container.container_type.true_max_vol_ul
                if amount > d_max_vol:
                    raise ValueError(
                        f"The volume you are trying to provision ({amount}) exceeds the "
                        f"maximum capacity of this well ({d_max_vol})."
                    )
                if amount > Unit(900, "microliter"):
                    diff = amount - Unit(900, "microliter")
                    provision_instructions_to_return.append(
                        self.provision(resource_id, d, Unit(900, "microliter"))
                    )
                    while diff > Unit(0.0, "microliter"):
                        provision_instructions_to_return.append(
                            self.provision(resource_id, d, diff)
                        )
                        diff -= diff
                    continue

                if d.volume:
                    d.volume += amount
                else:
                    d.set_volume(amount)

            dest_group = [xfer]

            if (
                self.instructions
                and self.instructions[-1].op == "provision"
                and self.instructions[-1].resource_id == resource_id
                and self.instructions[-1].to[-1]["well"].container == d.container
            ):
                if informatics is not None:
                    self.instructions[-1].informatics.extend(informatics)
                self.instructions[-1].to.append(xfer)
            else:
                provision_instructions_to_return.append(
                    self._append_and_return(
                        Provision(
                            resource_id, dest_group, measurement_mode, informatics
                        )
                    )
                )
        return provision_instructions_to_return

    def _identify_provision_mode(self, provision_amounts: List[Unit]):
        unique_measure_modes = set()
        for amount in provision_amounts:
            if not isinstance(amount, Unit):
                raise TypeError(f"Provided amount {amount} is not supported.")
            if amount.dimensionality == Unit(1, "liter").dimensionality:
                unique_measure_modes.add("volume")
            elif amount.dimensionality == Unit(1, "gram").dimensionality:
                unique_measure_modes.add("mass")
            else:
                raise ValueError(
                    f"Provisioning of resources with measurement unit of {amount.unit} is not supported."
                )
        if len(unique_measure_modes) != 1:
            raise ValueError("Received amounts with more than one measurement mode")
        measurement_mode = unique_measure_modes.pop()
        return measurement_mode

    def flash_freeze(
        self, container: Union[str, Container], duration: Union[str, Unit]
    ):
        """
        Flash freeze the contents of the specified container by submerging it
        in liquid nitrogen for the specified amount of time.

        Example Usage:

        .. code-block:: python

            p = Protocol()

            sample = p.ref("liquid_sample", None, "micro-1.5", discard=True)
            p.flash_freeze(sample, "25:second")


        Autoprotocol Output:

        .. code-block:: json

            {
              "refs": {
                "liquid_sample": {
                  "new": "micro-1.5",
                  "discard": true
                }
              },
              "instructions": [
                {
                  "duration": "25:second",
                  "object": "liquid_sample",
                  "op": "flash_freeze"
                }
              ]
            }


        Parameters
        ----------
        container : Container or str
          Container to be flash frozen.
        duration : str or Unit
          Duration to submerge specified container in liquid nitrogen.

        Returns
        -------
        FlashFreeze
            Returns the :py:class:`autoprotocol.instruction.FlashFreeze`
            instruction created from the specified parameters
        """

        return self._append_and_return(FlashFreeze(container, duration))

    def sonicate(
        self,
        wells: WellParam,
        duration: Union[Unit, str],
        mode: str,
        mode_params: Dict,
        frequency: Optional[Union[str, Unit]] = None,
        temperature: Optional[Union[str, Unit]] = None,
    ):
        """
        Sonicate wells using high intensity ultrasonic vibrations.

        Example Usage:

        .. code-block:: python

            p = Protocol()
            sample_wells = p.ref("sample_plate",
                                 None,
                                 "96-pcr",
                                 storage="warm_37").wells_from(0,2)

            p.sonicate(sample_wells, duration="1:minute",
                       mode="bath",
                       mode_params={"sample_holder": "suspender"})

        Autoprotocol Output:

        .. code-block:: json

            {
                "op": "sonicate",
                "wells": ["sample_plate/0", "sample_plate/1"],
                "mode": "bath",
                "duration": "1:minute",
                "temperature": "ambient",
                "frequency": "40:kilohertz"
                "mode_params": {
                    "sample_holder": "suspender"
                }
            }

        Parameters
        ----------
        wells : Well or WellGroup or list(Well)
           Wells to be sonicated
        duration : Unit or str
            Duration for which to sonicate wells
        mode: Enum({"bath", "horn"})
            Sonicating method to be used, must be "horn" or "bath". Sonicate
            mode "horn" uses metal probe to create a localized shear force
            directly in the sample media; "bath" mode applies ultrasound to
            wells held inside a bath.
        temperature: Unit or str, optional
            Temperature at which the sample is kept during sonication. Optional,
            defaults to ambient
        frequency: Unit or str, optional
            Frequency of the ultrasonic wave, usually indicated in kHz.
            Optional; defaults to the most commonly used frequency for each
            mode: 20 kHz for `horn`, and 40 kHz for `bath` mode
        mode_params: Dict
            Dictionary containing mode parameters for the specified mode.

            .. code-block:: none

                {
                    "mode": "bath",
                    "mode_params":
                        {
                            "sample_holder": Enum({"suspender",
                                                   "perforated_container",
                                                   "solid_container"})
                            "power": Unit or str, optional
                        }
                }
                - or -
                {
                    "mode": "horn",
                    "mode_params":
                        {
                            "duty_cycle": Float, 0 < value <=1
                            "amplitude": Unit or str
                        }
                }


        Returns
        -------
        Sonicate
            Returns the :py:class:`autoprotocol.instruction.Sonicate`
            instruction created from the specified parameters

        Raises
        ------
        RuntimeError
            If valid mode is not specified.
        TypeError
            If wells not of type WellGroup or List of Wells.
        ValueError
            If invalid `mode_params` for specified mode.
        TypeError
            If invalid `mode_params` type for specified mode.

        """
        sonic_modes = ["bath", "horn"]
        if mode not in sonic_modes:
            raise RuntimeError(f"{mode} is not a valid sonication mode")
        if not isinstance(mode_params, dict):
            raise TypeError(f"Invalid mode_params {mode_params}, must be a dict")

        parsed_mode_params = {}
        if mode == "bath":
            valid_sample_holders = [
                "suspender",
                "perforated_container",
                "solid_container",
            ]
            valid_mode_params = ["sample_holder", "power"]
            sample_holder = mode_params.get("sample_holder")
            if sample_holder not in valid_sample_holders:
                raise ValueError(
                    f"'sample_holder' must be specified in 'mode_params' mode: "
                    f"{mode} and must be one of {valid_sample_holders}."
                )
            parsed_mode_params["sample_holder"] = sample_holder
            power = mode_params.get("power")
            if power:
                parsed_power = parse_unit(power, "power-watt")
                parsed_mode_params["power"] = parsed_power
            frequency = frequency or "40:kilohertz"
        if mode == "horn":
            valid_mode_params = ["duty_cycle", "amplitude"]
            if not all(k in mode_params for k in valid_mode_params):
                raise ValueError(
                    f"Incorrect mode_params.  All of "
                    f"{valid_mode_params} must be included in "
                    f"mode: {mode}"
                )
            duty_cycle = mode_params["duty_cycle"]
            amplitude = mode_params["amplitude"]
            if not isinstance(duty_cycle, (int, float)):
                raise TypeError(f"Invalid duty_cycle {duty_cycle}, must be a decimal")
            duty_cycle = float(duty_cycle)
            if not 0 <= duty_cycle <= 1:
                raise ValueError(
                    f"Invalid duty_cycle {duty_cycle}, must be between 0 and "
                    f"1 (inclusive)."
                )
            parsed_mode_params["duty_cycle"] = duty_cycle
            parsed_amplitude = parse_unit(amplitude, "micrometer")
            parsed_mode_params["amplitude"] = parsed_amplitude
            frequency = frequency or "20:kilohertz"
        if not is_valid_well(wells):
            raise TypeError("Wells must be of type Well, list of Wells, or WellGroup.")
        wells = WellGroup(wells)
        parsed_duration = parse_unit(duration, "seconds")
        parsed_frequency = parse_unit(frequency, "hertz")
        if temperature:
            parsed_temperature = parse_unit(temperature, "celsius")
        else:
            parsed_temperature = None
        return self._append_and_return(
            Sonicate(
                wells,
                parsed_duration,
                mode,
                parsed_mode_params,
                parsed_frequency,
                parsed_temperature,
            )
        )

    def spe(
        self,
        well: Well,
        cartridge: str,
        pressure_mode: str,
        load_sample: SpeLoadSample,
        elute: List[SpeElute],
        condition: Optional[List[SpeParams]] = None,
        equilibrate: Optional[List[SpeParams]] = None,
        rinse: Optional[List[SpeParams]] = None,
    ):
        """
        Apply a solid phase extraction (spe) technique to a sample.

        Example Usage:

        .. code-block:: python

            p = Protocol()

            elute_params = [
                SPE.builders.mobile_phase_params(
                    is_elute=True,
                    volume="2:microliter",
                    loading_flowrate="100:ul/second",
                    settle_time="2:minute",
                    processing_time="3:minute",
                    flow_pressure="2:bar",
                    resource_id="solvent_a",
                    destination_well=p.ref("Elute %s" % i, None,
                                           "micro-1.5",
                                           discard=True).well(0))
                for i in range(3)
            ]

            sample_loading_params = SPE.builders.mobile_phase_params(
                volume="10:microliter", loading_flowrate="1:ul/second",
                settle_time="2:minute", processing_time="3:minute",
                flow_pressure="2:bar", is_sample=True)

            cartridge = "spe_cartridge"
            sample = p.ref("Sample", None, "micro-1.5", discard=True).well(0)

            p.spe(sample, cartridge, "positive",
                  load_sample=sample_loading_params, elute=elute_params)

        Autoprotocol Output:

        .. code-block:: none

          "instructions": [
                {
                  "op": "spe",
                  "elute": [
                    {
                      "loading_flowrate": "100:microliter/second",
                      "resource_id": "solvent_a",
                      "settle_time": "2:minute",
                      "volume": "2:microliter",
                      "flow_pressure": "2:bar",
                      "destination_well": "Elute 0/0",
                      "processing_time": "3:minute"
                    },
                    {
                      "loading_flowrate": "100:microliter/second",
                      "resource_id": "solvent_a",
                      "settle_time": "2:minute",
                      "volume": "2:microliter",
                      "flow_pressure": "2:bar",
                      "destination_well": "Elute 1/0",
                      "processing_time": "3:minute"
                    },
                    {
                      "loading_flowrate": "100:microliter/second",
                      "resource_id": "solvent_a",
                      "settle_time": "2:minute",
                      "volume": "2:microliter",
                      "flow_pressure": "2:bar",
                      "destination_well": "Elute 2/0",
                      "processing_time": "3:minute"
                    }
                  ],
                  "cartridge": "spe_cartridge",
                  "well": "Sample/0",
                  "load_sample": {
                    "flow_pressure": "2:bar",
                    "loading_flowrate": "1:microliter/second",
                    "settle_time": "2:minute",
                    "processing_time": "3:minute",
                    "volume": "10:microliter"
                  },
                  "pressure_mode": "positive"
                }
              ]

        Parameters
        ----------
        well : Well
            Well to solid phase extract.
        cartridge : str
            Cartridge to use for solid phase extraction.
        pressure_mode : str
            The direction of pressure applied to the cartridge to force
            liquid flow. One of "positive", "negative".
        load_sample: dict
            Parameters for applying the sample to the cartridge.
            Single 'mobile_phase_param'.
        elute: list(dict)
            Parameters for applying a mobile phase to the cartridge
            with one or more solvents. List of 'mobile_phase_params'.
            Requires `destination_well`.
        condition: list(dict), optional
            Parameters for applying a mobile phase to the cartridge
            with one or more solvents. List of 'mobile_phase_params'.
        equilibrate: list(dict), optional
            Parameters for applying a mobile phase to the cartridge
            with one or more solvents. List of 'mobile_phase_params'.
        rinse: list(dict), optional
            Parameters for applying a mobile phase to the cartridge
            with one or more solvents. List of 'mobile_phase_params'.

            mobile_phase_params:
                resource_id: str
                    Resource ID of desired solvent.
                volume: volume
                    Volume added to the cartridge.
                loading_flowrate: Unit
                    Speed at which volume is added to cartridge.
                settle_time: Unit
                    Duration for which the solvent remains on the cartridge
                    before a pressure mode is applied.
                processing_time: Unit
                    Duration for which pressure is applied to the cartridge
                    after `settle_time` has elapsed.
                flow_pressure: Unit
                    Pressure applied to the column.
                destination_well: Well
                    Destination well for eluate.  Required parameter for
                    each `elute` mobile phase parameter

        Returns
        -------
        SPE
            Returns the :py:class:`autoprotocol.instruction.SPE`
            instruction created from the specified parameters

        Raises
        ------
        TypeError
            Invalid input types, e.g. well given is not of type Well
        ValueError
            Wells specified are not from the same container
        ValueError
            Invalid pressure_mode
        ValueError
            settle_time, processing_time, flow_pressure not greater than 0
        ValueError
            If not exactly one elution parameter for each elution container
        UnitError
            Improperly formatted units for mobile phase parameters

        """
        if not is_valid_well(well):
            raise TypeError("Well must be of type Well.")
        if not isinstance(cartridge, str):
            raise TypeError("Cartrige must be of type string.")
        valid_pressure_modes = ["positive", "negative"]
        if pressure_mode not in valid_pressure_modes:
            raise ValueError(
                f"'pressure_mode': {pressure_mode} has to be one "
                f"of {valid_pressure_modes}"
            )
        load_sample = SPE.builders.mobile_phase_params(is_sample=True, **load_sample)
        SPE.builders.spe_params(elute, is_elute=True)
        if condition:
            SPE.builders.spe_params(condition)
        if equilibrate:
            SPE.builders.spe_params(equilibrate)
        if rinse:
            SPE.builders.spe_params(rinse)

        return self._append_and_return(
            SPE(
                well,
                cartridge,
                pressure_mode,
                load_sample,
                elute,
                condition,
                equilibrate,
                rinse,
            )
        )

    def image(
        self,
        ref: Container,
        mode: ImageMode,
        num_images: int,
        dataref: str,
        backlighting: Optional[bool] = None,
        magnification: float = 1.0,
        exposure: Optional[ImageExposure] = None,
    ):
        """
        Capture an image of the specified container.

                Example Usage:

                .. code-block:: python

                    p = Protocol()

                    sample = p.ref("Sample", None, "micro-1.5", discard=True)
                    p.image(sample, "top", "image_1", num_images=3,
                            backlighting=False, exposure={"iso": 4},
                            magnification=1.0)


                Autoprotocol Output:

                .. code-block:: json

                    {
                      "refs": {
                        "Sample": {
                          "new": "micro-1.5",
                          "discard": true
                        }
                      },
                      "instructions": [
                        {
                          "magnification": 1.0,
                          "backlighting": false,
                          "mode": "top",
                          "dataref": "image_1",
                          "object": "Sample",
                          "num_images": 3,
                          "op": "image",
                          "exposure": {
                            "iso": 4
                          }
                        }
                      ]
                    }


        Parameters
        ----------
        ref : Container
            Container of which to take image.
        mode : Enum("top", "bottom", "side")
            Angle of image.
        num_images : int
            Number of images taken of the container. Defaults to 1.
        dataref : str
            Name of data reference of resulting image
        backlighting : Bool, optional
            Whether back-lighting is desired.
        magnification : float
            Ratio of sizes of the image projected on the camera
            sensor compared to the actual size of the object
            captured. Defaults to 1.0.
        exposure : dict, optional
            Parameters to control exposure: "aperture", "iso",
            and "shutter_speed".

            shutter_speed: Unit, optional
                Duration that the imaging sensor is exposed.
            iso : Float, optional
                Light sensitivity of the imaging sensor.
            aperture: Float, optional
                Diameter of the lens opening.


        Returns
        -------
        Image
            Returns the :py:class:`autoprotocol.instruction.Image`
            instruction created from the specified parameters

        Raises
        ------
        TypeError
            Invalid input types, e.g. num_images is not a positive integer
        ValueError
            Invalid exposure parameter supplied
        """
        allowed_image_modes = [ImageMode.top, ImageMode.bottom, ImageMode.side]
        if not mode in allowed_image_modes:
            raise ValueError(f"image mode must be one of: {allowed_image_modes}")
        if num_images <= 0:
            raise TypeError("num_images must be a positive integer.")
        if magnification <= 0:
            raise TypeError("magnification must be a number.")

        return self._append_and_return(
            Image(ref, mode, dataref, num_images, backlighting, exposure, magnification)
        )

    def _ref_for_well(self, well: Well):
        return f"{self._ref_for_container(well.container)}/{well.index}"

    def _ref_for_container(self, container: Container):
        for k in self.refs:
            v = self.refs[k]
            if v.container is container:
                return k

    def _remove_cover(self, container: Container, action: str):
        if not container.container_type.is_tube:
            if not (container.is_covered() or container.is_sealed()):
                return
            elif container.cover in COVER_TYPES:
                self.uncover(container)
            elif container.cover in SEAL_TYPES:
                self.unseal(container)
            else:
                raise RuntimeError(
                    f"The operation {action} requires an uncovered container, "
                    f"however, {container.cover} is not a recognized cover or "
                    f"seal type."
                )

    def _add_cover(self, container: Container, action: str):
        if not container.container_type.is_tube:
            if container.is_covered() or container.is_sealed():
                return
            elif "cover" in container.container_type.capabilities:
                self.cover(container, container.container_type.cover_types[0])
            elif "seal" in container.container_type.capabilities:
                self.seal(container, container.container_type.seal_types[0])
            else:
                raise RuntimeError(
                    f"The operation {action} requires a covered container, "
                    f"however, {container.container_type.name} does not have "
                    f"a recognized cover or seal type."
                )

    def _add_seal(self, container: Container, action: str):
        if not container.container_type.is_tube:
            if container.is_sealed():
                return
            elif container.is_covered():
                raise RuntimeError(
                    f"The operation {action} requires a sealed container, "
                    f"however, {container.name} currently hasa lid which needs "
                    f"to be first removed."
                )
            if "seal" in container.container_type.capabilities:
                self.seal(container, container.container_type.seal_types[0])
            else:
                raise RuntimeError(
                    f"The operation {action} requires a sealed container, "
                    f"however, {container.container_type.name} does not have "
                    f"a recognized seal type."
                )

    def _add_mag(self, sub_op, head, new_tip, new_instruction, sub_op_name):
        """
        Append given magnetic_transfer groups to protocol
        """
        last_instruction = self.instructions[-1] if self.instructions else None
        maybe_same_instruction = (
            new_instruction is False
            and last_instruction
            and isinstance(last_instruction, MagneticTransfer)
            and last_instruction.data.get("magnetic_head") == head
        )
        # Overwriting __dict__ since that's edited on __init__ and we use it
        # for downstream checks
        if maybe_same_instruction and new_tip is True:
            new_groups = last_instruction.data.get("groups")
            new_groups.append([{sub_op_name: sub_op}])
            last_instruction.__dict__ = MagneticTransfer(
                groups=new_groups, magnetic_head=head
            ).__dict__
            return last_instruction
        elif maybe_same_instruction and new_tip is False:
            new_groups = last_instruction.data.get("groups")
            new_groups[-1].append({sub_op_name: sub_op})
            last_instruction.__dict__ = MagneticTransfer(
                groups=new_groups, magnetic_head=head
            ).__dict__
            return last_instruction
        else:
            return self._append_and_return(
                MagneticTransfer(groups=[[{sub_op_name: sub_op}]], magnetic_head=head)
            )

    # pylint: disable=protected-access
    def _refify(
        self,
        op_data: Union[
            Dict[str, Any],
            List[Any],
            Well,
            WellGroup,
            Container,
            Unit,
            Instruction,
            Ref,
            Compound,
            Informatics,
        ],
    ):
        """
        Unpacks protocol objects into Autoprotocol compliant ones

        Used by as_dict().

        Parameters
        ----------
        op_data: any protocol object

        Returns
        -------
        dict or str or list or any
            Autoprotocol compliant objects

        """
        if type(op_data) is dict:
            return {k: self._refify(v) for k, v in op_data.items()}
        elif type(op_data) is list:
            return [self._refify(i) for i in op_data]
        elif isinstance(op_data, Well):
            return self._ref_for_well(op_data)
        elif isinstance(op_data, WellGroup):
            return [self._ref_for_well(w) for w in op_data.wells]
        elif isinstance(op_data, Container):
            return self._ref_for_container(op_data)
        elif isinstance(op_data, Unit):
            return str(op_data)
        elif isinstance(op_data, Instruction):
            return self._refify(op_data._as_AST())
        elif isinstance(op_data, Ref):
            return op_data.opts
        elif isinstance(op_data, Compound):
            return op_data.as_dict()
        elif isinstance(op_data, Informatics):
            return self._refify(op_data.as_dict())
        else:
            return op_data

    def _ref_containers_and_wells(self, params: Dict[Any, Any]):
        """
        Used by harness.run() to process JSON container and well references

        .. code-block:: python

            parameters = {
                "sample": {
                        "id": null,
                        "type": "micro-1.5",
                        "storage": "cold_4",
                        "discard": null
                },
                "mastermix_loc": "sample_plate/A1",
                "samples": [
                    "sample_plate/B1",
                    "sample_plate/B2",
                    "sample_plate/B3",
                    "sample_plate/B4"
                ]
            }

            protocol.make_well_references(parameters)

        returns:

        .. code-block:: python

            {
                "refs":{
                    "sample": Container(None, "micro-1.5")
                },
                "mastermix_loc": protocol.refs["sample_plate"].well("A1"),
                "samples": WellGroup([
                    protocol.refs["sample_plate"].well("B1"),
                    protocol.refs["sample_plate"].well("B2"),
                    protocol.refs["sample_plate"].well("B3"),
                    protocol.refs["sample_plate"].well("B4")
                ])
            }

        Parameters
        ----------
        params : dict
            A dictionary of parameters to be passed to a protocol.

        Returns
        -------
        dict
            Dictionary of containers and wells

        Raises
        ------
        RuntimeError
            Invalid parameters

        """
        parameters = {}
        containers = {}

        # ref containers
        for k, v in params.items():
            if isinstance(v, dict):
                parameters[str(k)] = self._ref_containers_and_wells(v)
            if isinstance(v, list) and isinstance(v[0], dict):
                for cont in v:
                    self._ref_containers_and_wells(cont.encode("utf-8"))
            elif isinstance(v, dict) and "type" in v:
                if "discard" in v:
                    discard = v["discard"]
                    if discard and v.get("storage"):
                        raise RuntimeError(
                            "You must either specify a storage "
                            "condition or set discard to true, "
                            "not both."
                        )
                else:
                    discard = False
                containers[str(k)] = self.ref(
                    k, v["id"], v["type"], storage=v.get("storage"), discard=discard
                )
            else:
                parameters[str(k)] = v

        parameters["refs"] = containers

        # ref wells (must be done after reffing containers)
        for k, v in params.items():
            if isinstance(v, list) and "/" in str(v[0]):
                group = WellGroup([])

                for w in v:
                    cont, well = w.rsplit("/", 1)
                    group.append(self.refs[cont].container.well(well))

                parameters[str(k)] = group
            elif "/" in str(v):
                ref_name = v.rsplit("/")[0]

                if ref_name not in self.refs:
                    raise RuntimeError(
                        f"Parameters contain well references to a container that isn't referenced in this protocol: '{ref_name}'."
                    )

                if v.rsplit("/")[1] == "all_wells":
                    parameters[str(k)] = self.refs[ref_name].container.all_wells()
                else:
                    parameters[str(k)] = self.refs[ref_name].container.well(
                        v.rsplit("/")[1]
                    )
            else:
                parameters[str(k)] = v

        return parameters

    def measure_concentration(
        self,
        wells: WellParam,
        dataref: str,
        measurement: str,
        volume: str = "2:microliter",
    ):
        """
        Measure the concentration of DNA, ssDNA, RNA or protein in the
        specified volume of the source aliquots.

        Example Usage:

        .. code-block:: python

            p = Protocol()

            test_plate = p.ref("test_plate", id=None, cont_type="96-flat",
                storage=None, discard=True)
            p.measure_concentration(test_plate.wells_from(0, 3), "mc_test",
                "DNA")
            p.measure_concentration(test_plate.wells_from(3, 3),
                dataref="mc_test2", measurement="protein",
                volume="4:microliter")


        Autoprotocol Output:

        .. code-block:: none

            {
                "refs": {
                    "test_plate": {
                        "new": "96-flat",
                        "discard": true
                    }
                },
                "instructions": [
                    {
                        "volume": "2.0:microliter",
                        "dataref": "mc_test",
                        "object": [
                            "test_plate/0",
                            "test_plate/1",
                            "test_plate/2"
                        ],
                        "op": "measure_concentration",
                        "measurement": "DNA"
                    }, ...
                ]
            }


        Parameters
        ----------
        wells : list(Well) or WellGroup or Well
            WellGroup of wells to be measured
        volume : str or Unit
            Volume of sample required for analysis
        dataref : str
            Name of this specific dataset of measurements
        measurement : str
            Class of material to be measured. One of ["DNA", "ssDNA", "RNA",
            "protein"].

        Returns
        -------
        MeasureConcentration
            Returns the
            :py:class:`autoprotocol.instruction.MeasureConcentration`
            instruction created from the specified parameters

        Raises
        ------
        TypeError
            `wells` specified is not of a valid input type

        """
        if not is_valid_well(wells):
            raise TypeError("Wells must be of type Well, list of Wells, or WellGroup.")
        wells = WellGroup(wells)
        return self._append_and_return(
            MeasureConcentration(wells, volume, dataref, measurement)
        )

    def measure_mass(self, container: Container, dataref: str):
        """
        Measure the mass of a container.

        Example Usage:

        .. code-block:: python

            p = Protocol()

            test_plate = p.ref("test_plate", id=None, cont_type="96-flat",
                storage=None, discard=True)
            p.measure_mass(test_plate, "test_data")


        Autoprotocol Output:

        .. code-block:: json

            {
                "refs": {
                    "test_plate": {
                        "new": "96-flat",
                        "discard": true
                    }
                },
                "instructions": [
                    {
                        "dataref": "test_data",
                        "object": [
                            "test_plate"
                        ],
                        "op": "measure_mass"
                    }
                ]
            }


        Parameters
        ----------
        container : Container
            container to be measured
        dataref : str
            Name of this specific dataset of measurements

        Returns
        -------
        MeasureMass
            Returns the :py:class:`autoprotocol.instruction.MeasureMass`
            instruction created from the specified parameters

        Raises
        ------
        TypeError
            Input given is not of type Container

        """
        if not isinstance(container, Container):
            raise TypeError(f"{container} has to be of type Container")

        return self._append_and_return(MeasureMass(container, dataref))

    def measure_volume(self, wells: WellParam, dataref: str):
        """
        Measure the volume of each well in wells.

        Example Usage:

        .. code-block:: python

            p = Protocol()

            test_plate = p.ref("test_plate", id=None, cont_type="96-flat",
                storage=None, discard=True)
            p.measure_volume(test_plate.from_wells(0,2), "test_data")


        Autoprotocol Output:

        .. code-block:: json

            {
                "refs": {
                    "test_plate": {
                        "new": "96-flat",
                        "discard": true
                    }
                },
                "instructions": [
                    {
                        "dataref": "test_data",
                        "object": [
                            "test_plate/0",
                            "test_plate/1"
                        ],
                        "op": "measure_volume"
                    }
                ]
            }


        Parameters
        ----------
        wells : list(Well) or WellGroup or Well
            list of wells to be measured
        dataref : str
            Name of this specific dataset of measurements

        Returns
        -------
        MeasureVolume
            Returns the :py:class:`autoprotocol.instruction.MeasureVolume`
            instruction created from the specified parameters

        Raises
        ------
        TypeError
            `wells` specified is not of a valid input type

        """
        if not is_valid_well(wells):
            raise TypeError("Wells must be of type Well, list of Wells, or WellGroup.")
        wells = WellGroup(wells)
        return self._append_and_return(MeasureVolume(wells, dataref))

    def count_cells(
        self,
        wells: WellParam,
        volume: Unit,
        dataref: str,
        labels: Optional[List[str]] = None,
    ):
        """
        Count the number of cells in a sample that are positive/negative
        for a given set of labels.

        Example Usage:

        .. code-block:: python

            p = Protocol()

            cell_suspension = p.ref(
                "cells_with_trypan_blue",
                id=None,
                cont_type="micro-1.5",
                discard=True
            )
            p.count_cells(
                cell_suspension.well(0),
                "10:microliter",
                "my_cell_count",
                ["trypan_blue"]
            )


        Autoprotocol Output:

        .. code-block:: json

            {
                "refs": {
                    "cells_with_trypan_blue": {
                        "new": "micro-1.5",
                        "discard": true
                    }
                },
                "instructions": [
                    {
                        "dataref": "my_cell_count",
                        "volume": "10:microliter",
                        "wells": [
                            "cells_with_trypan_blue/0"
                        ],
                        "labels": [
                            "trypan_blue"
                        ],
                        "op": "count_cells"
                    }
                ]
            }


        Parameters
        ----------
        wells: Well or list(Well) or WellGroup
            List of wells that will be used for cell counting.
        volume: Unit
            Volume that should be consumed from each well for the purpose
            of cell counting.
        dataref: str
            Name of dataset that will be returned.
        labels: list(string), optional
            Cells will be scored for presence or absence of each label
            in this list. If staining is required to visualize these labels,
            they must be added before execution of this instruction.

        Returns
        -------
        CountCells
            Returns the :py:class:`autoprotocol.instruction.CountCells`
            instruction created from the specified parameters

        Raises
        ------
        TypeError
            `wells` specified is not of a valid input type

        """
        # Check valid well inputs
        if not is_valid_well(wells):
            raise TypeError("Wells must be of type Well, list of Wells, or WellGroup.")
        wells = WellGroup(wells)

        # Parse volume
        parsed_volume = parse_unit(volume, "microliter")

        # Eliminate duplicates from labels
        parsed_labels = list(set(labels))

        return self._append_and_return(
            CountCells(wells, parsed_volume, dataref, parsed_labels)
        )

    def spectrophotometry(
        self,
        dataref: str,
        obj: Union[Container, str],
        groups: List,
        interval: Optional[Union[Unit, str]] = None,
        num_intervals: Optional[int] = None,
        temperature: Optional[Union[Unit, str]] = None,
        shake_before: Optional[SpectrophotometryShakeBefore] = None,
    ):
        """
        Generates an instruction with one or more plate reading steps
        executed on a single plate with the same device. This could be
        executed once, or at a defined interval, across some total duration.


        Example Usage:

        .. code-block:: python

            p = Protocol()
            read_plate = p.ref("read plate", cont_type="96-flat", discard=True)

            groups = Spectrophotometry.builders.groups(
                [
                    Spectrophotometry.builders.group(
                        "absorbance",
                        Spectrophotometry.builders.absorbance_mode_params(
                            wells=read_plate.wells(0, 1),
                            wavelength=["100:nanometer", "200:nanometer"],
                            num_flashes=15,
                            settle_time="1:second"
                        )
                    ),
                    Spectrophotometry.builders.group(
                        "fluorescence",
                        Spectrophotometry.builders.fluorescence_mode_params(
                            wells=read_plate.wells(0, 1),
                            excitation=[
                                Spectrophotometry.builders.wavelength_selection(
                                    ideal="650:nanometer"
                                )
                            ],
                            emission=[
                                Spectrophotometry.builders.wavelength_selection(
                                    shortpass="600:nanometer",
                                    longpass="700:nanometer"
                                )
                            ],
                            num_flashes=15,
                            settle_time="1:second",
                            lag_time="9:second",
                            integration_time="2:second",
                            gain=0.3,
                            read_position="top"
                        )
                    ),
                    Spectrophotometry.builders.group(
                        "luminescence",
                        Spectrophotometry.builders.luminescence_mode_params(
                            wells=read_plate.wells(0, 1),
                            num_flashes=15,
                            settle_time="1:second",
                            integration_time="2:second",
                            gain=0.3
                        )
                    ),
                    Spectrophotometry.builders.group(
                        "shake",
                        Spectrophotometry.builders.shake_mode_params(
                            duration="1:second",
                            frequency="9:hertz",
                            path="ccw_orbital",
                            amplitude="1:mm"
                        )
                    ),
                ]
            )

            shake_before = Spectrophotometry.builders.shake_before(
                duration="10:minute",
                frequency="5:hertz",
                path="ccw_orbital",
                amplitude="1:mm"
            )

            p.spectrophotometry(
                dataref="test data",
                obj=read_plate,
                groups=groups,
                interval="10:minute",
                num_intervals=2,
                temperature="37:celsius",
                shake_before=shake_before
            )


        Autoprotocol Output:

        .. code-block:: json

            {
              "op": "spectrophotometry",
              "dataref": "test data",
              "object": "read plate",
              "groups": [
                {
                  "mode": "absorbance",
                  "mode_params": {
                    "wells": [
                      "read plate/0",
                      "read plate/1"
                    ],
                    "wavelength": [
                      "100:nanometer",
                      "200:nanometer"
                    ],
                    "num_flashes": 15,
                    "settle_time": "1:second"
                  }
                },
                {
                  "mode": "fluorescence",
                  "mode_params": {
                    "wells": [
                      "read plate/0",
                      "read plate/1"
                    ],
                    "excitation": [
                      {
                        "ideal": "650:nanometer"
                      }
                    ],
                    "emission": [
                      {
                        "shortpass": "600:nanometer",
                        "longpass": "700:nanometer"
                      }
                    ],
                    "num_flashes": 15,
                    "settle_time": "1:second",
                    "lag_time": "9:second",
                    "integration_time": "2:second",
                    "gain": 0.3,
                    "read_position": "top"
                  }
                },
                {
                  "mode": "luminescence",
                  "mode_params": {
                    "wells": [
                      "read plate/0",
                      "read plate/1"
                    ],
                    "num_flashes": 15,
                    "settle_time": "1:second",
                    "integration_time": "2:second",
                    "gain": 0.3
                  }
                },
                {
                  "mode": "shake",
                  "mode_params": {
                    "duration": "1:second",
                    "frequency": "9:hertz",
                    "path": "ccw_orbital",
                    "amplitude": "1:millimeter"
                  }
                }
              ],
              "interval": "10:minute",
              "num_intervals": 2,
              "temperature": "37:celsius",
              "shake_before": {
                "duration": "10:minute",
                "frequency": "5:hertz",
                "path": "ccw_orbital",
                "amplitude": "1:millimeter"
              }
            }


        Parameters
        ----------
        dataref : str
            Name of the resultant dataset to be returned.
        obj : Container or str
            Container to be read.
        groups : list
            A list of groups generated by SpectrophotometryBuilders groups
            builders, any of absorbance_mode_params, fluorescence_mode_params,
            luminescence_mode_params, or shake_mode_params.
        interval : Unit or str, optional
            The time between each of the read intervals.
        num_intervals : int, optional
            The number of times that the groups should be executed.
        temperature : Unit or str, optional
            The temperature that the entire instruction should be executed at.
        shake_before : dict, optional
            A dict of params generated by SpectrophotometryBuilders.shake_before
            that dictates how the obj should be incubated with shaking before
            any of the groups are executed.

        Returns
        -------
        Spectrophotometry
            Returns the :py:class:`autoprotocol.instruction.Spectrophotometry`
            instruction created from the specified parameters

        Raises
        ------
        TypeError
            Invalid num_intervals specified, must be an int
        ValueError
            No interval specified but shake groups specified with no duration

        """

        groups = Spectrophotometry.builders.groups(groups)

        if interval is not None:
            interval = parse_unit(interval, "seconds")

        if num_intervals and not isinstance(num_intervals, int):
            raise TypeError(f"Invalid num_intervals {num_intervals}, must be an int.")

        if temperature is not None:
            temperature = parse_unit(temperature, "celsius")

        if shake_before is not None:
            shake_before = Spectrophotometry.builders.shake_before(
                duration=shake_before.duration,
                frequency=shake_before.frequency,
                path=shake_before.path,
                amplitude=shake_before.amplitude,
            )

        shake_groups = [_ for _ in groups if _["mode"] == "shake"]

        any_shake_duration_undefined = any(
            _["mode_params"].get("duration") is None for _ in shake_groups
        )

        if any_shake_duration_undefined and interval is None:
            raise ValueError(
                "If no interval is specified, then every shake group must "
                "include a defined duration."
            )

        return self._append_and_return(
            Spectrophotometry(
                dataref=dataref,
                object=obj,
                groups=groups,
                interval=interval,
                num_intervals=num_intervals,
                temperature=temperature,
                shake_before=shake_before,
            )
        )

    # pylint: disable=protected-access
    def transfer(
        self,
        source: WellParam,
        destination: WellParam,
        volume: Union[str, Unit, List[str], List[Unit]],
        rows: int = 1,
        columns: int = 1,
        source_liquid: LiquidClass = LiquidClass,
        destination_liquid: LiquidClass = LiquidClass,
        method: Transfer = Transfer,
        one_tip: bool = False,
        density: Optional[Union[Unit, str]] = None,
        mode: Optional[str] = None,
        informatics: Optional[List[Informatics]] = None,
    ):
        """Generates LiquidHandle instructions between wells

        Transfer liquid between specified pairs of source & destination wells.

        Parameters
        ----------
        source : Well or WellGroup or list(Well)
            Well(s) to transfer liquid from.
        destination : Well or WellGroup or list(Well)
            Well(s) to transfer liquid to.
        volume : str or Unit or list(str) or list(Unit)
            Volume(s) of liquid to be transferred from source wells to
            destination wells. The number of volumes specified must
            correspond to the number of destination wells.
        rows : int, optional
            Number of rows to be concurrently transferred
        columns : int, optional
            Number of columns to be concurrently transferred
        source_liquid : LiquidClass or list(LiquidClass), optional
            Type(s) of liquid contained in the source Well. This affects the
            aspirate and dispense behavior including the flowrates,
            liquid level detection thresholds, and physical movements.
        destination_liquid : LiquidClass or list(LiquidClass), optional
            Type(s) of liquid contained in the destination Well. This affects
            liquid level detection thresholds.
        method : Transfer or list(Transfer), optional
            Integrates with the specified source_liquid and destination_liquid
            to define a set of physical movements.
        one_tip : bool, optional
            If True then a single tip will be used for all operations
        density : Unit or str, optional
            Density of the liquid to be aspirated/dispensed
        mode : str, optional
            The liquid handling mode
        informatics : list(Informatics), optional
            List of Informatics describing the intended aliquot effects upon
            completion of this instruction.
        Returns
        -------
        list(LiquidHandle)
            Returns a list of :py:class:`autoprotocol.instruction.LiquidHandle`
            instructions created from the specified parameters

        Raises
        ------
        ValueError
            if the specified parameters can't be interpreted as lists of
            equal length
        ValueError
            if one_tip is true, but not all transfer methods have a tip_type

        Examples
        --------
        Transfer between two single wells

        .. code-block:: python

            from autoprotocol import Protocol, Unit

            p = Protocol()
            source = p.ref("source", cont_type="384-flat", discard=True)
            destination = p.ref(
                "destination", cont_type="394-pcr", discard=True
            )
            p.transfer(source.well(0), destination.well(1), "5:ul")

        Sequential transfers between two groups of wells

        .. code-block:: python

            sources = source.wells_from(0, 8, columnwise=True)
            dests = destination.wells_from(1, 8, columnwise=True)
            volumes = [Unit(x, "ul") for x in range(1, 9)]
            p.transfer(sources, dests, volumes)

        Concurrent transfers between two groups of wells

        .. code-block:: python

            # single-column concurrent transfer
            p.transfer(
                source.well(0), destination.well(1), "5:ul", rows=8
            )

            # 96-well concurrent transfer from the A1 to B2 quadrants
            p.transfer(
                source.well(0), destination.well(13), "5:ul", rows=8, columns=12
            )

            # 384-well concurrent transfer
            p.transfer(
                source.well(0), destination.well(0), "5:ul", rows=16, columns=24
            )

        Transfer with extra parameters

        .. code-block:: python

            from autoprotocol.liquid_handle import Transfer
            from autoprotocol.instruction import LiquidHandle

            p.transfer(
                source.well(0), destination.well(0), "5:ul",
                method=Transfer(
                    mix_before=True,
                    dispense_z=LiquidHandle.builders.position_z(
                       reference="well_top"
                    )
                )
            )

        Transfer using other built in Transfer methods

        .. code-block:: python

            from autoprotocol.liquid_handle import DryWellTransfer

            p.transfer(
                source.well(0), destination.well(1), "5:ul",
                method=DryWellTransfer
            )

        For examples of other more complicated behavior, see the
        documentation for LiquidHandleMethod.

        See Also
        --------
        Transfer : base LiquidHandleMethod for transfer operations
        """

        def location_helper(source, destination, volume, method, density):
            """Generates LiquidHandle transfer locations

            Parameters
            ----------
            source : Well
                Well to transfer liquid from.
            destination : Well
                Well to transfer liquid to.
            volume : Unit
                The volume of liquid to be transferred from source well to
                destination well.
            method : Transfer
                Integrates the two input liquid classes and defines a set of
                transfers based on their attributes and methods.
            density : Unit
                The density of liquid to be aspirated/dispensed.

            Returns
            -------
            list(dict)
                LiquidHandle locations
            """
            self._remove_cover(source.container, "liquid_handle from")
            self._remove_cover(destination.container, "liquid_handle into")
            self._transfer_volume(source, destination, volume, method._shape)

            return [
                LiquidHandle.builders.location(
                    location=source,
                    # pylint: disable=protected-access
                    transports=method._aspirate_transports(volume, density),
                ),
                LiquidHandle.builders.location(
                    location=destination,
                    # pylint: disable=protected-access
                    transports=method._dispense_transports(volume, density),
                ),
            ]

        def informatics_helper(informatics, dest, multi_src):
            """
            Checks Informatics against the Instruction param values, and split
            Informatics per destination well as needed.

            Parameters
            ----------
            informatics: list(Informatics)
                list of Informatics provided by the user input
            dest: WellGroup
                destination wells that could be affected by the instruction
            multi_src: boolean
                True if there are multiple sources in the transfer

            Returns
            -------
            list(Informatics)
                list of Informatics per destination well

            Examples
            --------
            .. code-block:: python
                from autoprotocol.container import Container, Well, WellGroup
                from autoprotocol.informatics import AttachCompounds
                from autoprotocol.protocol import Protocol
                from autoprotocol.unit import Unit

                p = Protocol()
                resource = p.ref("resource", None, "96-flat", discard=True)
                container = p.ref("container", cont_type="96-flat", discard=True)
                dest_wells = WellGroup(
                    [
                        container.well[0],
                        container.well[1],
                        container.well[2]
                    ]
                )
                compd1 = Compound("CCCC")
                compd2 = Compound("C1=CC=CC=C1")

                # Single Informatics a destination well in a transfer from a source well to a destination well
                p.transfer(
                    resource.well(0).set_volume("40:microliter"),
                    dest_wells[0],
                    "5:microliter",
                    informatics=[AttachCompounds(dest_wells[0], [compd1])],
                )

                # Single Informatics for a destination well in a transfer from multiple sources to single destination
                p.transfer(
                    [resource.well(0).set_volume("40:microliter"),resource.well(1).set_volume("40:microliter")],
                    test_wells[0],
                    "5:microliter",
                    informatics=[AttachCompounds(dest_wells[0], [compd1])]
                )

                # Single Informatics for multiple wells in a transfer from single source to multiple destinations
                p.transfer(
                    resource.well(0).set_volume("40:microliter"),
                    dest_wells,
                    "5:microliter",
                    informatics=[AttachCompounds(dest_wells, [compd1])],
                )

                # Multiple Informatics for a well in a transfer from a source well to a destination well
                self.p.transfer(
                    resource.well(0).set_volume("40:microliter"),
                    dest_wells[0],
                    "10:microliter",
                    informatics=[
                        AttachCompounds(dest_wells[0], [compd1]),
                        AttachCompounds(dest_wells[0], [compd2])
                    ]
                )

                # Multiple Informatics for multiple wells in transfer from a source to many destination wells
                p.transfer(
                    resource.well(0).set_volume("40:microliter"),
                    dest_wells,
                    "5:microliter",
                    informatics=[
                        AttachCompounds([dest_wells[0], dest_wells[1]], [compd1]),
                        AttachCompounds(dest_wells, [compd2])
                    ]
                )

            .. code-block:: json
                # Only showing details on the informatics attribute for the purpose of demonstrating how informatics
                # param is being serialized per instruction.
                [
                    # a transfer from a source well to a destination well with one Informatics
                    {
                        "op": "liquid_handle"
                        "locations": [
                            {"location": ["resource/0"], "transports": ...}
                        ]
                        ...,
                        "informatics": [
                            {
                                "type: "attach_compounds",
                                "data": {"wells": "container/0", "compounds": ["CCCC"]}
                            }
                        ]
                    },

                    # a transfer from multiple sources to a destination with one Informatics
                    {
                        "op": "liquid_handle"
                        "locations": [
                            {"location": ["resource/0"], "transports": ...},
                            {"location": ["contianer/0"], "transports": ...}
                        ],
                        ...,
                    },
                    {
                        "op": "liquid_handle"
                        "locations": [
                            {"location": ["resource/1"], "transports": ...},
                            {"location": ["container/0"], "transports": ...}
                        ],
                        ...,
                        "informatics": [
                            {
                                "type": "attach_compounds",
                                "data": {"wells": "container/0", "compounds": ["CCCC"]}
                            }
                        ]
                    },

                    # Single Informatics for multiple wells in a transfer from single source to multiple destinations
                    {
                        "op": "liquid_handle"
                        "locations": [
                            {"location": ["resource/0"], "transports": ...},
                            {"location": ["container/0"], "transports": ...}
                        ],
                        ...,
                        "informatics": [
                            {
                                "type": "attach_compounds",
                                "data": {"wells": "container/0", "compounds": ["CCCC"]}
                            }
                        ]
                    },
                    {
                        "op": "liquid_handle"
                        "locations": [
                            {"location": ["resource/0"], "transports": ...},
                            {"location": ["container/1"], "transports": ...}
                        ],
                        ...,
                        "informatics": [
                            {
                                "type": "attach_compounds",
                                "data": {"wells": "container/2", "compounds": ["CCCC"]}
                            }
                        ]
                    },
                    {
                        "op": "liquid_handle"
                        "locations": [
                            {"location": ["resource/0"], "transports": ...},
                            {"location": ["container/2"], "transports": ...}
                        ],
                        ...,
                        "informatics": [
                            {
                                "type": "attach_compounds",
                                "data": {"wells": "container/2", "compounds": ["CCCC"]}
                            }
                        ]
                    },

                    # Multiple Informatics for a well in a transfer from a source well to a destination well
                    {
                        "op": "liquid_handle"
                        "locations": [
                            {"location": "resource/0", ...},
                            {"location": "container/0", ...}
                        ],
                        ...,
                        "informatics": [
                            {
                                "type": "attach_compounds"
                                "data":{
                                    "wells": "container/0",
                                    "compounds": ["CCCC", "C1=CC=CC=C1"]
                                }
                            }
                        ]
                    },

                    # Multiple Informatics for multiple wells in transfer from a source to many destination wells
                    {
                        "op": "liquid_handle"
                        "locations": [
                            {"location": "resource/0", ...},
                            {"location": "container/0", ...}
                        ],
                        ...,
                        "informatics": [
                            {
                                "type": "attach_compounds"
                                "data":{
                                    "wells": "container/0",
                                    "compounds": ["CCCC", "C1=CC=CC=C1"]
                                }
                            }
                        ]
                    },
                    {
                        "op": "liquid_handle"
                        "locations": [
                            {"location": "resource/0", ...},
                            {"location": "container/1", ...}
                        ],
                        ...,
                        "informatics": [
                            {
                                "type": "attach_compounds"
                                "data":{
                                    "wells": "container/1",
                                    "compounds": ["CCCC", "C1=CC=CC=C1"]
                                }
                            }
                        ]
                    },
                    {
                        "op": "liquid_handle"
                        "locations": [
                            {"location": "resource/0", ...},
                            {"location": "container/2", ...}
                        ],
                        ...,
                        "informatics": [
                            {
                                "type": "attach_compounds"
                                "data":{
                                    "wells": "container/2",
                                    "compounds": ["C1=CC=CC=C1"]
                                }
                            }
                        ]
                    }
                ]

            Raises
            ------
            TypeError
                Informatics provided is not valid or not supported
            ValueError
                Informatics wells must match wells in Instruction
            ValueError
                Multiple instances of Informatics on a Well
            ValueError
                Parsed list of Informatics length should match the length of destination
            """
            if multi_src:
                dest_count = 1
            else:
                dest_count = len(dest)

            # When one informatics is provided for a sequence of liquid_handle Instruction,
            # Informatics is instantiated for each Instruction. Currently, this does not accept
            # users to attach Informatics to part of the wells or sequence.
            if len(informatics) == 1:
                # In the future, if we are to add more Informatics subclasses, we may create
                # subclass for InformaticsWithWells and InformaicsWithoutWells instead of
                # specifying each type here.
                if isinstance(informatics[0], AttachCompounds):
                    compounds = informatics[0].compounds
                    wells = WellGroup(informatics[0].wells)
                    # Informatics must include all destination wells
                    if len(wells) == dest_count and set(wells) == set(destination):
                        info_compd = compounds * dest_count
                        informatics_list = []
                        for well, compd in zip(destination, info_compd):
                            if isinstance(informatics[0], AttachCompounds):
                                if not isinstance(compd, list):
                                    compd = [compd]
                                informatics_list.append(AttachCompounds(well, compd))
                    else:
                        raise ValueError(
                            f"Informatics wells: {wells} do not match wells used in Instruction."
                        )
                else:
                    raise TypeError(
                        f"Informatics:{informatics} is not available in this protocol."
                    )
                # If liquid_handle has multiple sources and one destination, Informatics should be added
                # to the last transfer.
                if multi_src:
                    informatics_list = [None] * (len(dest) - 1) + informatics
            else:
                wells_compounds_dict = {}
                # when multiple Informatics are provided, `wells` in all Informatics must
                # sum up to include all destination wells.
                for info in informatics:
                    if isinstance(info, AttachCompounds):
                        wells_count = len(WellGroup(info.wells))
                        compounds = info.compounds * wells_count
                        for w, c in zip(WellGroup(info.wells).wells, compounds):
                            if not isinstance(c, list):
                                c = [c]
                            # if there are multiple Informatics for a well, all the compounds
                            # will be added to a single instance of Informatics for that well.
                            if w not in wells_compounds_dict.keys():
                                wells_compounds_dict[w] = c
                            else:
                                all_compounds = wells_compounds_dict[w]
                                if not isinstance(all_compounds, list):
                                    all_compounds = [all_compounds]
                                all_compounds.extend(c)
                                compounds_set = set(all_compounds)
                                wells_compounds_dict[w] = list(compounds_set)
                    else:
                        raise TypeError(
                            f"Informatics:{informatics} is not available in this protocol."
                        )
                if len(wells_compounds_dict.keys()) == dest_count:
                    informatics_list = []
                    # sort informatics_list by the destination order
                    wells_compounds_dict = sorted(
                        wells_compounds_dict.items(),
                        key=lambda pair: destination.wells.index(pair[0]),
                    )
                    for k, v in wells_compounds_dict:
                        informatics_list.append(AttachCompounds(k, v))
                else:
                    raise ValueError(
                        f"the length of provided informatics: {len(wells_compounds_dict.keys())} does "
                        f"not match the number of available wells."
                    )

            return informatics_list

        # validate parameter types
        source = WellGroup(source)
        destination = WellGroup(destination)
        count = max((len(source), len(destination)))
        multiple_source = len(source) > len(destination)

        if len(source) == 1:
            source = WellGroup([source[0]] * count)

        if len(destination) == 1:
            destination = WellGroup([destination[0]] * count)

        if not isinstance(volume, list):
            volume = [volume] * count
        volume = [parse_unit(_, "uL") for _ in volume]

        if density:
            if not isinstance(density, list):
                density = [density] * count
            elif len(density) != count:
                raise ValueError(
                    f"the length of provided density: {len(density)} does not match the number of transports."
                )
            density = [parse_unit(d, "mg/ml") for d in density]
            for d in density:
                if d.magnitude <= 0:
                    raise ValueError(f"Density: {d} must be a value larger than 0.")
        else:
            # if density is None, it should still be a list of None
            density = [density] * count

        # if not isinstance(source_liquid, list):
        #     source_liquid = [source_liquid] * count
        source_liquid = [source_liquid] * count

        if not isinstance(destination_liquid, list):
            destination_liquid = [destination_liquid] * count
        # destination_liquid = [
        #     _validate_as_instance(_, LiquidClass) for _ in destination_liquid
        # ]

        if not isinstance(method, list):
            method = [method] * count
        # method = [_validate_as_instance(_, Transfer) for _ in method]

        # if informatics is provided for multiple wells, split Informatics for each destination well
        # with the specified compounds.
        if informatics is not None and len(informatics) > 0:
            informatics_list = informatics_helper(
                informatics, destination, multiple_source
            )
        else:
            informatics_list = [informatics] * count

        # validate parameter counts
        countable_parameters = (
            source,
            destination,
            volume,
            density,
            source_liquid,
            destination_liquid,
            method,
            informatics_list,
        )
        correct_parameter_counts = all(len(_) == count for _ in countable_parameters)
        if not correct_parameter_counts:
            raise ValueError(
                f"Specified parameters {countable_parameters} could not all be interpreted as the same length {correct_parameter_counts}."
            )

        # format shape
        shape = LiquidHandle.builders.shape(rows, columns, None)

        # validate all containers against the shape
        for aliquot in sum(source, destination):
            container_type = aliquot.container.container_type
            _check_container_type_with_shape(container_type, shape)

        # apply liquid classes to transfer methods
        for src, des, met in zip(source_liquid, destination_liquid, method):
            met._shape = LiquidHandle.builders.shape(**shape)
            met._source_liquid = src
            met._destination_liquid = des

        # apply tip types to transfer methods
        for vol, met in zip(volume, method):
            if not met.tip_type:
                try:
                    met.tip_type = met._rec_tip_type(vol)
                except RuntimeError:
                    met.tip_type = met._get_sorted_tip_types()[-1].name

        # if one tip is true then all methods need to have the same tip_type
        if one_tip is True:
            tip_types = [_.tip_type for _ in method]
            if not all(_ == tip_types[0] for _ in tip_types):
                raise ValueError(
                    f"If one_tip is true and any tip_type is set, then all tip types must be the same but {tip_types} was specified."
                )

        # generate either a LiquidHandle location or instruction list
        locations, instructions = [], []
        for src, des, vol, met, dens, informatics in zip(
            source, destination, volume, method, density, informatics_list
        ):
            max_tip_capacity = met._tip_capacity()
            remaining_vol = vol
            while remaining_vol > Unit(0, "ul"):
                transfer_vol = min(remaining_vol, max_tip_capacity)
                if one_tip is True:
                    locations += location_helper(src, des, transfer_vol, met, dens)
                else:
                    location_transports = location_helper(
                        src, des, transfer_vol, met, dens
                    )
                    source_transports = location_transports[0]["transports"]
                    instruction_mode = mode
                    if not instruction_mode:
                        instruction_mode = LiquidHandle.builders.desired_mode(
                            source_transports, mode
                        )
                    if not isinstance(informatics, list):
                        informatics = [informatics]
                    instructions.append(
                        LiquidHandle(
                            location_transports,
                            shape=met._shape,
                            mode=instruction_mode,
                            mode_params=(
                                LiquidHandle.builders.instruction_mode_params(
                                    tip_type=met.tip_type
                                )
                            ),
                            informatics=informatics,
                        )
                    )
                remaining_vol -= transfer_vol

        # if one tip is true then there's a locations list
        if locations:
            source_transports = locations[0]["transports"]
            # if not mode:
            mode = LiquidHandle.builders.desired_mode(source_transports, mode)
            instructions.append(
                LiquidHandle(
                    locations,
                    shape=shape,
                    mode=mode,
                    mode_params=LiquidHandle.builders.instruction_mode_params(
                        tip_type=method[0].tip_type
                    ),
                )
            )
        return self._append_and_return(instructions)

    # pylint: disable=protected-access
    def mix(
        self,
        well: WellParam,
        volume: Union[str, Unit, List[str], List[Unit]],
        rows: int = 1,
        columns: int = 1,
        liquid: LiquidClass = LiquidClass,
        method: Mix = Mix,
        one_tip: bool = False,
        mode: Optional[str] = None,
    ):
        """Generates LiquidHandle instructions within wells

        Mix liquid in specified wells.

        Parameters
        ----------
        well : Well or WellGroup or list(Well)
            Well(s) to be mixed.
        volume : str or Unit or list(str) or list(Unit)
            Volume(s) of liquid to be mixed within the specified well(s).
            The number of volume(s) specified must correspond with the number
            of well(s).
        rows : int, optional
            Number of rows to be concurrently mixed
        columns : int, optional
            Number of columns to be concurrently mixed
        liquid : LiquidClass or list(LiquidClass), optional
            Type(s) of liquid contained in the Well(s). This affects the
            aspirate and dispense behavior including the flowrates,
            liquid level detection thresholds, and physical movements.
        method : Mix or list(Mix), optional
            Method(s) with which Integrates with the specified liquid to
            define a set of physical movements.
        one_tip : bool, optional
            If True then a single tip will be used for all operations
        mode : str, optional
            The liquid handling mode

        Returns
        -------
        list(LiquidHandle)
            Returns a list of :py:class:`autoprotocol.instruction.LiquidHandle`
            instructions created from the specified parameters

        Raises
        ------
        ValueError
            if the specified parameters can't be interpreted as lists of
            equal length
        ValueError
            if one_tip is true, but not all mix methods have a tip_type
        ValueError
            if the specified volume is larger than the maximum tip capacity
            of the available liquid_handling devices for a given mix

        Examples
        --------
        Mix within a single well

        .. code-block:: python

            from autoprotocol import Protocol, Unit

            p = Protocol()
            plate = p.ref("example_plate", cont_type="384-flat", discard=True)

            p.mix(plate.well(0), "5:ul")

        Sequential mixes within multiple wells

        .. code-block:: python

            wells = plate.wells_from(0, 8, columnwise=True)
            volumes = [Unit(x, "ul") for x in range(1, 9)]
            p.mix(wells, volumes)


        Concurrent mixes within multiple wells

        .. code-block:: python

            # single-column concurrent mix
            p.mix(plate.well(0), "5:ul", rows=8)

            # 96-well concurrent mix in the A1 quadrant
            p.mix(plate.well(0), "5:ul", rows=8, columns=12)

            # 96-well concurrent mix in the A2 quadrant
            p.mix(plate.well(1), "5:ul", rows=8, columns=12)

            # 384-well concurrent mix
            p.mix(plate.well(0), "5:ul", rows=16, columns=24)

        Mix with extra parameters

        .. code-block:: python

            from autoprotocol.liquid_handle import Mix
            from autoprotocol.instruction import LiquidHandle

            p.mix(
                plate.well(0), "5:ul", rows=8,
                method=Mix(
                    mix_params=LiquidHandle.builders.mix(

                    )
                )
            )

        See Also
        --------
        Mix : base LiquidHandleMethod for mix operations
        """

        def location_helper(aliquot: Well, volume: Unit, method: Mix):
            """Generates LiquidHandle mix locations

            Parameters
            ----------
            aliquot : Well
                Wells to transfer mix liquid in.
            volume : Unit
                The volume of liquid to be transferred within the aliquot.
            method : Mix
                Integrates the input liquid class and defines a set of
                transfers based on its attributes and methods.

            Returns
            -------
            list(dict)
                LiquidHandle locations
            """
            self._remove_cover(aliquot.container, "liquid_handle in")

            return [
                LiquidHandle.builders.location(
                    location=aliquot, transports=method._mix_transports(volume)
                )
            ]

        # validate parameter types
        well = WellGroup(well)
        count = len(well)

        if not isinstance(volume, list):
            volume = [volume] * count
        volume = [parse_unit(_, "uL") for _ in volume]

        if not isinstance(liquid, list):
            liquid = [liquid] * count
        liquid = [_validate_as_instance(_, LiquidClass) for _ in liquid]

        if not isinstance(method, list):
            method = [method] * count
        method = [_validate_as_instance(_, Mix) for _ in method]

        # validate parameter counts
        countable_parameters = (well, volume, liquid, method)
        correct_parameter_counts = all(len(_) == count for _ in countable_parameters)
        if not correct_parameter_counts:
            raise ValueError(
                f"Specified parameters {countable_parameters} could not all be interpreted as the same length {correct_parameter_counts}."
            )

        # format shape
        shape = LiquidHandle.builders.shape(rows, columns, None)

        # validate all containers against the shape
        for aliquot in well:
            container_type = aliquot.container.container_type
            _check_container_type_with_shape(container_type, shape)

        # apply liquid classes to mix methods
        for liq, met in zip(liquid, method):
            met._shape = LiquidHandle.builders.shape(**shape)
            met._liquid = liq

        # apply tip types to mix methods
        for vol, met in zip(volume, method):
            if met._has_calibration() and not met.tip_type:
                try:
                    met.tip_type = met._rec_tip_type(vol)
                except RuntimeError:
                    met.tip_type = met._get_sorted_tip_types()[-1].name

        # if one tip is true then all methods need to have the same tip_type
        if one_tip is True:
            tip_types = [_.tip_type for _ in method]
            if not all(_ == tip_types[0] for _ in tip_types):
                raise ValueError(
                    f"If one_tip is true and any tip_type is set, then all tip types must be the same but {tip_types} was specified."
                )

        # generate either a LiquidHandle location or instruction list
        locations, instructions = [], []
        for wel, vol, met in zip(well, volume, method):
            max_tip_capacity = met._tip_capacity()

            if vol > max_tip_capacity:
                raise ValueError(
                    f"Attempted mix volume {vol} is larger than the maximum capacity of {max_tip_capacity} for transfer shape {vol.shape}."
                )

            self._remove_cover(wel.container, "liquid_handle mix")
            if one_tip is True:
                locations += location_helper(wel, vol, met)
            else:
                location_transports = location_helper(wel, vol, met)
                source_transports = location_transports[0]["transports"]
                instruction_mode = mode
                if not instruction_mode:
                    instruction_mode = LiquidHandle.builders.desired_mode(
                        source_transports, mode
                    )
                instructions.append(
                    LiquidHandle(
                        location_transports,
                        shape=met._shape,
                        mode=instruction_mode,
                        mode_params=(
                            LiquidHandle.builders.instruction_mode_params(
                                tip_type=met.tip_type
                            )
                        ),
                    )
                )

        # if one tip is true then there's a locations list
        if locations:
            source_transports = locations[0]["transports"]
            if not mode:
                mode = LiquidHandle.builders.desired_mode(source_transports, mode)
            instructions.append(
                LiquidHandle(
                    locations,
                    shape=shape,
                    mode=mode,
                    mode_params=LiquidHandle.builders.instruction_mode_params(
                        tip_type=method[0].tip_type
                    ),
                )
            )
        return self._append_and_return(instructions)

    def spread(
        self,
        source: Well,
        dest: Well,
        volume: Union[str, Unit] = "50:microliter",
        dispense_speed: Union[str, Unit] = "20:microliter/second",
    ):
        """
        Spread the specified volume of the source aliquot across the surface of
        the agar contained in the object container.

        Uses a spiral pattern generated by a set of liquid_handle instructions.

        Example Usage:
        .. code-block:: python

            p = Protocol()

            agar_plate = p.ref("agar_plate", None, "1-flat", discard=True)
            bact = p.ref("bacteria", None, "micro-1.5", discard=True)

            p.spread(bact.well(0), agar_plate.well(0), "55:microliter")

        Parameters
        ----------
        source : Well
            Source of material to spread on agar
        dest : Well
            Reference to destination location (plate containing agar)
        volume : str or Unit, optional
            Volume of source material to spread on agar
        dispense_speed : str or Unit, optional
            Speed at which to dispense source aliquot across agar surface

        Returns
        -------
        LiquidHandle
            Returns a :py:class:`autoprotocol.instruction.LiquidHandle`
            instruction created from the specified parameters

        Raises
        ------
        TypeError
            If specified source is not of type Well
        TypeError
            If specified destination is not of type Well
        """

        def euclidean_distance(point_a, point_b):
            """
            Calculate the euclidean distance between a pair of xy coordinates

            Parameters
            ----------
            point_a: Iterable
                First point
            point_b: Iterable
                Second point
            Returns
            -------
            float
                The distance between the two points
            """
            from math import sqrt

            x_distance = abs(point_a[0] - point_b[0])
            y_distance = abs(point_a[1] - point_b[1])
            return sqrt(x_distance**2 + y_distance**2)

        # Check validity of Well inputs
        if not isinstance(source, Well):
            raise TypeError("Source must be of type Well.")
        if not isinstance(dest, Well):
            raise TypeError("Destination, (dest), must be of type Well.")
        self._remove_cover(source.container, "spread")
        self._remove_cover(dest.container, "spread")

        volume = Unit(volume)
        if dest.volume:
            dest.volume += volume
        else:
            dest.volume = volume
        if source.volume:
            source.volume -= volume

        aspirate_transport_list = [
            LiquidHandle.builders.transport(
                mode_params=LiquidHandle.builders.mode_params(
                    position_z=LiquidHandle.builders.position_z(
                        reference="liquid_surface",
                        offset=Unit("-1:mm"),
                        detection_method="capacitance",
                        detection_threshold=AGAR_CLLD_THRESHOLD,
                    )
                )
            ),
            LiquidHandle.builders.transport(
                volume=-volume,
                mode_params=LiquidHandle.builders.mode_params(
                    position_z=LiquidHandle.builders.position_z(
                        reference="liquid_surface",
                        detection_method="tracked",
                        offset=Unit("-1.0:mm"),
                    )
                ),
            ),
        ]

        dispense_transport_list = [
            LiquidHandle.builders.transport(
                mode_params=LiquidHandle.builders.mode_params(
                    position_z=LiquidHandle.builders.position_z(
                        reference="liquid_surface",
                        detection_method="capacitance",
                        detection_threshold=AGAR_CLLD_THRESHOLD,
                    )
                )
            )
        ]

        distances = [
            euclidean_distance(first, second)
            for first, second in zip(SPREAD_PATH, SPREAD_PATH[1:])
        ]
        distance_total = sum(distances)
        distance_ratios = [dist / distance_total for dist in distances]

        for ratio, position in zip(distance_ratios, SPREAD_PATH[1:]):
            dispense_transport_list += [
                LiquidHandle.builders.transport(
                    volume=volume * ratio,
                    flowrate=LiquidHandle.builders.flowrate(dispense_speed),
                    mode_params=LiquidHandle.builders.mode_params(
                        position_x=LiquidHandle.builders.position_xy(position[0]),
                        position_y=LiquidHandle.builders.position_xy(position[1]),
                        position_z=LiquidHandle.builders.position_z(
                            reference="liquid_surface",
                            detection_method="tracked",
                            offset=Unit("0.5:mm"),
                        ),
                    ),
                )
            ]

        location = [
            LiquidHandle.builders.location(
                location=source, transports=aspirate_transport_list
            ),
            LiquidHandle.builders.location(
                location=dest, transports=dispense_transport_list
            ),
        ]

        return self._append_and_return(LiquidHandle(location))

    def _transfer_volume(
        self, source: Well, destination: Well, volume: Unit, shape: DispenseShape
    ):
        """
        Transfers volume and properties between aliquots.

        Parameters
        ----------
        source : Well
            The shape origin to be transferred from
        destination : Well
            The shape origin to be transferred to
        volume : Unit
            The volume to be transferred
        shape : dict
            See Also Instruction.builders.shape

        Raises
        ------
        RuntimeError
            If the inferred sources and destinations aren't the same length
        """
        source_wells = source.container.wells_from_shape(source.index, shape)
        dest_wells = destination.container.wells_from_shape(destination.index, shape)
        if not len(source_wells) == len(dest_wells):
            raise RuntimeError(
                f"Transfer source: {source_wells} and destination: "
                f"{dest_wells} WellGroups didn't have the same number of wells."
            )
        for source_well, dest_well in zip(source_wells, dest_wells):
            if self.propagate_properties:
                dest_well.add_properties(source_well.properties)

            if source_well.volume is not None:
                source_well.volume -= volume

            if dest_well.volume is not None:
                dest_well.volume += volume
            else:
                dest_well.volume = volume

    def evaporate(
        self,
        ref: Container,
        mode: EvaporateMode,
        duration: Union[Unit, str],
        evaporator_temperature: Union[Unit, str],
        mode_params: Optional[EvaporateModeParams] = None,
    ):
        """
        Removes liquid or moisture from a container using the mode specified.

        Example Usage:

        .. code-block:: python

            p = Protocol()
            c = p.ref("container", id=None,
                      cont_type="micro-1.5", storage="cold_20")
            blowdown_params = Evaporate.builders.get_mode_params(
                                  mode="blowdown", mode_params={
                                      "gas":"nitrogen",
                                      "vortex_speed":Unit("200:rpm"),
                                      "blow_rate": "200:uL/sec"
                                  }
                              )
            p.evaporate(
                c,
                mode="blowdown",
                duration="10:minute",
                evaporator_temperature="22:degC",
                mode_params = blowdown_params
            )

        .. code-block:: json

            {
                "op": "evaporate",
                "ref": "container",
                "mode": "blowdown",
                "duration": "10:minute",
                "evaporator_temperature": "22:degC",
                "mode_params": {
                    "gas": "ntirogen",
                    "vortex_speed": "200:rpm",
                    "blow_rate": "200:uL/sec"
                }
            }

        Parameters
        ----------
        ref : Container
            Sample container
        mode : Str
            The mode of evaporation method
        duration : Unit or Str
            The length of time the sample is evaporated for
        evaporator_temperature : Unit or str
            The incubation temperature of the sample being evaporated
        mode_params : Dict
            Dictionary of parameters for evaporation mode

        Returns
        -------
        Evaporate
            Returns a :py:class:`autoprotocol.instruction.Evaporate`
            instruction created from the specified parameters

        Raises
        ------
        TypeError
            If the provided object is not a Container type.
        ValueError
            If the duration is less than 0 minute
        TypeError
            If evaporator_temperature is not provided in Unit or str
        ValueError
            If the evaporation_temperature is lower than or equal to
            condenser_temperature
        """

        duration = parse_unit(duration, "minute")
        evaporator_temperature = parse_unit(evaporator_temperature, "celsius")
        mode_params = Evaporate.builders.get_mode_params(mode, mode_params)
        if not isinstance(ref, Container):
            raise TypeError("Param `ref` must be a container object.")

        if duration <= Unit("0:minute"):
            raise ValueError(
                f"Param `duration`: {duration} should be longer than 0 minute."
            )

        if mode_params:
            condenser_temp = mode_params.get("condenser_temperature")
            if "condenser_temperature" in mode_params.keys():
                if condenser_temp >= evaporator_temperature:
                    raise ValueError(
                        f"Param `condenser_temperature`: {condenser_temp} "
                        "cannot be higher than the evaporator_temperature:"
                        f" {evaporator_temperature}"
                    )

        # Autoprotocol Evaporate assumes full evaporation - set volume to 0uL
        for well in ref.all_wells():
            well.set_volume(Unit(0, "uL"))

        return self._append_and_return(
            Evaporate(
                ref=ref,
                duration=duration,
                evaporator_temperature=evaporator_temperature,
                mode=mode,
                mode_params=mode_params,
            )
        )<|MERGE_RESOLUTION|>--- conflicted
+++ resolved
@@ -9,8 +9,8 @@
 import dataclasses
 import json
 import warnings
+
 from dataclasses import field
-
 from typing import Dict, List, Tuple
 
 from .compound import Compound
@@ -139,16 +139,15 @@
     destination: Well
     sequence: str
     scale: str
-    purification: OligosynthesizeOligoPurification = OligosynthesizeOligoPurification.standard
+    purification: OligosynthesizeOligoPurification = (
+        OligosynthesizeOligoPurification.standard
+    )
 
     def __post_init__(self):
         allowable_scales = ["25nm", "100nm", "250nm", "1um"]
         if self.scale not in allowable_scales:
             raise ValueError(f"Scale entered {self.scale} not in {allowable_scales}")
-<<<<<<< HEAD
-=======
-
->>>>>>> 7c6b8638
+
 
 @dataclass
 class IlluminaSeqLane:
@@ -188,11 +187,8 @@
     amplitude: Union[str, Unit]
     orbital: Union[str, Unit]
 
-<<<<<<< HEAD
+
 @dataclass
-=======
-
->>>>>>> 7c6b8638
 class PlateReaderIncubateBefore:
     duration: Unit
     shake_amplitude: Optional[Union[str, Unit]]
@@ -249,6 +245,7 @@
     area: bool
     height: bool
     weight: bool
+
 
 @dataclass
 class FlowAnalyzeNegControls:
@@ -369,17 +366,10 @@
 
 @dataclass
 class Protocol:
-<<<<<<< HEAD
     refs: Optional[Dict[str, Ref]] = None
     instructions: List[Instruction] = field(default_factory=list)
     propagate_properties: bool = False
     time_constraints: List[TimeConstraint] = field(default_factory=list)
-=======
-    refs: Optional[Dict[str, Ref]] = dataclasses.field(default_factory=dict)
-    instructions: List[Instruction] = dataclasses.field(default_factory=list)
-    propagate_properties: bool = dataclasses.field(default=False)
-    time_constraints: List[TimeConstraint] = dataclasses.field(default_factory=list)
->>>>>>> 7c6b8638
     """
     A Protocol is a sequence of instructions to be executed, and a set of
     containers on which those instructions act.
@@ -3678,13 +3668,9 @@
         gain: Optional[float] = None,
         incubate_before: Optional[PlateReaderIncubateBefore] = None,
         detection_mode: Optional[str] = None,
-<<<<<<< HEAD
-        position_z: Optional[Union[PlateReaderPositionZCalculated, PlateReaderPositionZManual]] = None,
-=======
         position_z: Optional[
             Union[PlateReaderPositionZCalculated, PlateReaderPositionZManual]
         ] = None,
->>>>>>> 7c6b8638
         settle_time: Optional[Unit] = None,
         lag_time: Optional[Unit] = None,
         integration_time: Optional[str] = None,
