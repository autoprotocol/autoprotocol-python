--- conflicted
+++ resolved
@@ -1755,7 +1755,33 @@
         or push the liquid sufficiently through transfer tip, it will
         default to "positive_displacement" unless otherwise specified.
 
-<<<<<<< HEAD
+        Parameters
+        ----------
+        transports : dict, optional
+            Dictionary of the transport parameters
+        mode : str, optional
+            Mode of dispense type
+
+        Returns
+        -------
+        str
+            Mode of dispense type
+
+        Raises
+        ------
+        TypeError
+            mode is not in str
+        ValueError
+            mode does not contain valid mode value
+        TypeError
+            liquid is not of str
+        ValueError
+            liquid_class is not a valid value
+        ValueError
+            liquid_class did not resolve to a mode
+        ValueError
+            multiple liquid_class exists in one LiquidHandle
+
         Examples
         --------
 
@@ -1794,93 +1820,15 @@
                 )
             ]
 
-        LiquidHandle.builders.desired_mode(example_transports, None)
+            LiquidHandle.builders.desired_mode(example_transports, None)
 
         This will return "positive_displacement" based on the "viscous" liquid
         class. Note that "air" (which defaults to "air_displacement") does not
         cause a conflict since "air" is often applied in additional transfers
         of air (such as blowout) for any liquid class, and is disregarded.
 
-=======
->>>>>>> 2c903767
-        Parameters
-        ----------
-        transports : dict, optional
-            Dictionary of the transport parameters
-        mode : str, optional
-            Mode of dispense type
-
-        Returns
-        -------
-        str
-            Mode of dispense type
-
-        Raises
-        ------
-        TypeError
-            mode is not in str
-        ValueError
-            mode does not contain valid mode value
-        TypeError
-            liquid is not of str
-        ValueError
-            liquid_class is not a valid value
-        ValueError
-            liquid_class did not resolve to a mode
-        ValueError
-            multiple liquid_class exists in one LiquidHandle
-
-        Examples
-        --------
-
-        .. code-block:: python
-
-            example_transports = [
-                LiquidHandle.builders.transport(
-                    volume=Unit(1, "uL"),
-                    density=None,
-                    pump_override_volume=Unit(2, "uL"),
-                    flowrate=LiquidHandle.builders.flowrate(
-                        target=Unit(10, "uL/s")
-                    ),
-                    delay_time=Unit(0.5, "s"),
-                    mode_params=LiquidHandle.builders.mode_params(
-                        liquid_class="air",
-                        position_z=LiquidHandle.builders.position_z(
-                            reference="preceding_position"
-                        )
-                    )
-                ),
-                LiquidHandle.builders.transport(
-                    volume=Unit(1, "uL"),
-                    density=None,
-                    pump_override_volume=Unit(2, "uL"),
-                    flowrate=LiquidHandle.builders.flowrate(
-                        target=Unit(10, "uL/s")
-                    ),
-                    delay_time=Unit(0.5, "s"),
-                    mode_params=LiquidHandle.builders.mode_params(
-                        liquid_class="viscous",
-                        position_z=LiquidHandle.builders.position_z(
-                            reference="preceding_position"
-                        )
-                    )
-                )
-            ]
-
-            LiquidHandle.builders.desired_mode(example_transports, None)
-
-        This will return "positive_displacement" based on the "viscous" liquid
-        class. Note that "air" (which defaults to "air_displacement") does not
-        cause a conflict since "air" is often applied in additional transfers
-        of air (such as blowout) for any liquid class, and is disregarded.
-        LiquidHandle.builders.desired_mode(example_transports, None)
-
-        This will return "positive_displacement" based on the "viscous" liquid
-        class. Note that "air" (which defaults to "air_displacement") does not
-        cause a conflict since "air" is often applied in additional transfers
-        of air (such as blowout) for any liquid class, and is disregarded.
-        """
+        """
+
         # dict for default dispense mode for each liquid_class
         liquid_class_to_dispense_mode = {
             "air": "air_displacement",
