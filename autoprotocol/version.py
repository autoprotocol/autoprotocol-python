--- conflicted
+++ resolved
@@ -1,6 +1,3 @@
 """Maintains current version of package"""
-<<<<<<< HEAD
-__version__ = "10.3.0"
-=======
-__version__ = "10.2.4"
->>>>>>> 60b81c91
+
+__version__ = "10.3.0"