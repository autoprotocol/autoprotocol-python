--- conflicted
+++ resolved
@@ -5124,12 +5124,7 @@
             ):
                 self.instructions[-1].to.append(xfer)
             else:
-<<<<<<< HEAD
-                self._append_and_return(Provision(resource_id,
-                                                         dest_group))
-=======
-                return self._append_and_return(Provision(resource_id, dest_group))
->>>>>>> 3df49966
+                self._append_and_return(Provision(resource_id, dest_group))
 
     def flash_freeze(self, container, duration):
         """
