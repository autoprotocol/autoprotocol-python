--- conflicted
+++ resolved
@@ -7,11 +7,7 @@
     author='Vanessa Biggers',
     description='Python library for generating Autoprotocol',
     author_email="vanessa@transcriptic.com",
-<<<<<<< HEAD
-    version='3.8.0',
-=======
     version='3.7.6',
->>>>>>> 5f8052bd
     test_suite='test',
     install_requires=[
         'Pint>=0.7.2'
